--- conflicted
+++ resolved
@@ -8,11 +8,6 @@
 
     public void Initialize()
     {
-<<<<<<< HEAD
-        UI.Init();
-=======
-        logo = new Sprite("../../../Documentation/img/StereoKitLogo.png", SpriteType.Single);
->>>>>>> d864c8fc
     }
 
     public void Update()
