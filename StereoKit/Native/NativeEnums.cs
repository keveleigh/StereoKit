// This is a generated file based on stereokit.h! Please don't modify it
// directly :) Instead, modify the header file, and run the StereoKitAPIGen
// project.

using System;

namespace StereoKit
{
	/// <summary>Specifies a type of display mode StereoKit uses, like
	/// Mixed Reality headset display vs. a PC display, or even just
	/// rendering to an offscreen surface, or not rendering at all!</summary>
	public enum DisplayMode {
		/// <summary>Creates an OpenXR instance, and drives display/input
		/// through that.</summary>
		MixedReality = 0,
		/// <summary>Creates a flat, Win32 window, and simulates some MR
		/// functionality. Great for debugging.</summary>
		Flatscreen   = 1,
		/// <summary>Not tested yet, but this is meant to run StereoKit
		/// without rendering to any display at all. This would allow for
		/// rendering to textures, running a server that can do MR related
		/// tasks, etc.</summary>
		None         = 2,
	}

	/// <summary>This is used to determine what kind of depth buffer
	/// StereoKit uses!</summary>
	public enum DepthMode {
		/// <summary>Default mode, uses 16 bit on mobile devices like
		/// HoloLens and Quest, and 32 bit on higher powered platforms like
		/// PC. If you need a far view distance even on mobile devices,
		/// prefer D32 or Stencil instead.</summary>
		Balanced     = 0,
		/// <summary>16 bit depth buffer, this is fast and recommended for
		/// devices like the HoloLens. This is especially important for fast
		/// depth based reprojection. Far view distances will suffer here
		/// though, so keep your clipping far plane as close as possible.</summary>
		D16,
		/// <summary>32 bit depth buffer, should look great at any distance! 
		/// If you must have the best, then this is the best. If you're
		/// interested in this one, Stencil may also be plenty for you, as 24
		/// bit depth is also pretty peachy.</summary>
		D32,
		/// <summary>24 bit depth buffer with 8 bits of stencil data. 24 bits
		/// is generally plenty for a depth buffer, so using the rest for 
		/// stencil can open up some nice options! StereoKit has limited
		/// stencil support right now though (v0.3).</summary>
		Stencil,
	}

	/// <summary>TODO: remove this in v0.4
	/// This describes the type of display tech used on a Mixed
	/// Reality device. This will be replaced by `DisplayBlend` in v0.4.</summary>
	[Flags]
	public enum Display {
		/// <summary>Default value, when using this as a search type, it will
		/// fall back to default behavior which defers to platform
		/// preference.</summary>
		None         = 0,
		/// <summary>This display is opaque, with no view into the real world!
		/// This is equivalent to a VR headset, or a PC screen.</summary>
		Opaque       = 1 << 0,
		/// <summary>This display is transparent, and adds light on top of
		/// the real world. This is equivalent to a HoloLens type of device.</summary>
		Additive     = 1 << 1,
		/// <summary>This is a physically opaque display, but with a camera
		/// passthrough displaying the world behind it anyhow. This would be
		/// like a Varjo XR-1, or phone-camera based AR.</summary>
		Blend        = 1 << 2,
		/// <summary>Use Display.Blend instead, to be removed in v0.4</summary>
		Passthrough  = 1 << 2,
		/// <summary>This matches either transparent display type! Additive
		/// or Blend. For use when you just want to see the world behind your
		/// application.</summary>
		AnyTransparent = Additive | Blend,
	}

	/// <summary>This describes the way the display's content blends with
	/// whatever is behind it. VR headsets are normally Opaque, but some VR
	/// headsets provide passthrough video, and can support Opaque as well as
	/// Blend, like the Varjo. Transparent AR displays like the HoloLens
	/// would be Additive.</summary>
	[Flags]
	public enum DisplayBlend {
		/// <summary>Default value, when using this as a search type, it will
		/// fall back to default behavior which defers to platform
		/// preference.</summary>
		None         = 0,
		/// <summary>This display is opaque, with no view into the real world!
		/// This is equivalent to a VR headset, or a PC screen.</summary>
		Opaque       = 1 << 0,
		/// <summary>This display is transparent, and adds light on top of
		/// the real world. This is equivalent to a HoloLens type of device.</summary>
		Additive     = 1 << 1,
		/// <summary>This is a physically opaque display, but with a camera
		/// passthrough displaying the world behind it anyhow. This would be
		/// like a Varjo XR-1, or phone-camera based AR.</summary>
		Blend        = 1 << 2,
		/// <summary>This matches either transparent display type! Additive
		/// or Blend. For use when you just want to see the world behind your
		/// application.</summary>
		AnyTransparent = Additive | Blend,
	}

	/// <summary>This describes where the origin of the application should be. While these
	/// origins map closely to OpenXR features, not all runtimes support each
	/// feature. StereoKit will provide reasonable fallback behavior in the event the
	/// origin mode isn't directly supported.</summary>
	public enum OriginMode {
		/// <summary>The origin will be at the location of the user's head when the
		/// application starts, facing the same direction as the user. This mode
		/// is available on all runtimes, and will never fall back to another mode!
		/// However, due to variances in underlying behavior, StereoKit may introduce
		/// an origin offset to ensure consistent behavior.</summary>
		Local,
		/// <summary>The origin will be at the floor beneath where the user starts, facing the
		/// direction of the user. If this mode is not natively supported, StereoKit
		/// will use the stage mode with an offset. If stage mode is unavailable, it
		/// will fall back to local mode with a -1.5 Y axis offset.</summary>
		Floor,
		/// <summary>The origin will be at the center of a safe play area or stage that the
		/// user or OS has defined, and will face one of the edges of the play
		/// area. If this mode is not natively supported, StereoKit will use the 
		/// floor origin mode. If floor mode is unavailable, it will fall back to
		/// local mode with a -1.5 Y axis offset.</summary>
		Stage,
	}

	/// <summary>Severity of a log item.</summary>
	public enum LogLevel {
		/// <summary>A default log level that indicates it has not yet been
		/// set.</summary>
		None         = 0,
		/// <summary>This is for diagnostic information, where you need to know
		/// details about what -exactly- is going on in the system. This
		/// info doesn't surface by default.</summary>
		Diagnostic,
		/// <summary>This is non-critical information, just to let you know
		/// what's going on.</summary>
		Info,
		/// <summary>Something bad has happened, but it's still within the
		/// realm of what's expected.</summary>
		Warning,
		/// <summary>Danger Will Robinson! Something really bad just happened
		/// and needs fixing!</summary>
		Error,
	}

	/// <summary>When rendering content, you can filter what you're rendering
	/// by the RenderLayer that they're on. This allows you to draw items that
	/// are visible in one render, but not another. For example, you may wish
	/// to draw a player's avatar in a 'mirror' rendertarget, but not in
	/// the primary display. See `Renderer.LayerFilter` for configuring what
	/// the primary display renders.</summary>
	[Flags]
	public enum RenderLayer {
		/// <summary>The default render layer. All Draw use this layer unless
		/// otherwise specified.</summary>
		Layer0       = 1 << 0,
		/// <summary>Render layer 1.</summary>
		Layer1       = 1 << 1,
		/// <summary>Render layer 2.</summary>
		Layer2       = 1 << 2,
		/// <summary>Render layer 3.</summary>
		Layer3       = 1 << 3,
		/// <summary>Render layer 4.</summary>
		Layer4       = 1 << 4,
		/// <summary>Render layer 5.</summary>
		Layer5       = 1 << 5,
		/// <summary>Render layer 6.</summary>
		Layer6       = 1 << 6,
		/// <summary>Render layer 7.</summary>
		Layer7       = 1 << 7,
		/// <summary>Render layer 8.</summary>
		Layer8       = 1 << 8,
		/// <summary>Render layer 9.</summary>
		Layer9       = 1 << 9,
		/// <summary>The default VFX layer, StereoKit draws some non-standard
		/// mesh content using this flag, such as lines.</summary>
		Vfx          = 1 << 10,
		/// <summary>For items that should only be drawn from the first person
		/// perspective. By default, this is enabled for renders that
		/// are from a 1st person viewpoint.</summary>
		FirstPerson  = 1 << 11,
		/// <summary>For items that should only be drawn from the third person
		/// perspective. By default, this is enabled for renders that
		/// are from a 3rd person viewpoint.</summary>
		ThirdPerson  = 1 << 12,
		/// <summary>This is a flag that specifies all possible layers. If you
		/// want to render all layers, then this is the layer filter
		/// you would use. This is the default for render filtering.</summary>
		All          = 0xFFFF,
		/// <summary>This is a combination of all layers that are not the VFX
		/// layer.</summary>
		AllRegular   = Layer0 | Layer1 | Layer2 | Layer3 | Layer4 | Layer5 | Layer6 | Layer7 | Layer8 | Layer9,
		/// <summary>All layers except for the third person layer.</summary>
		AllFirstPerson = All & ~ThirdPerson,
		/// <summary>All layers except for the first person layer.</summary>
		AllThirdPerson = All & ~FirstPerson,
	}

	/// <summary>This tells about the app's current focus state, whether it's
	/// active and receiving input, or if it's backgrounded or hidden. This can
	/// be important since apps may still run and render when unfocused, as the
	/// app may still be visible behind the app that _does_ have focus.</summary>
	public enum AppFocus {
		/// <summary>This StereoKit app is active, focused, and receiving input
		/// from the user. Application should behave as normal.</summary>
		Active,
		/// <summary>This StereoKit app has been unfocused, something may be
		/// compositing on top of the app such as an OS dashboard. The app is
		/// still visible, but some other thing has focus and is receiving
		/// input. You may wish to pause, disable input tracking, or other such
		/// things.</summary>
		Background,
		/// <summary>This app is not rendering currently.</summary>
		Hidden,
	}

	/// <summary>StereoKit uses an asynchronous loading system to prevent assets from
	/// blocking execution! This means that asset loading systems will return
	/// an asset to you right away, even though it is still being processed
	/// in the background.</summary>
	public enum AssetState {
		/// <summary>This asset encountered an issue when parsing the source data. Either
		/// the format is unrecognized by StereoKit, or the data may be corrupt.
		/// Check the logs for additional details.</summary>
		ErrorUnsupported = -3,
		/// <summary>The asset data was not found! This is most likely an issue with a
		/// bad file path, or file permissions. Check the logs for additional
		/// details.</summary>
		ErrorNotFound = -2,
		/// <summary>An unknown error occurred when trying to load the asset! Check the
		/// logs for additional details.</summary>
		Error        = -1,
		/// <summary>This asset is in its default state. It has not been told to load
		/// anything, nor does it have any data!</summary>
		None         = 0,
		/// <summary>This asset is currently queued for loading, but hasn't received any
		/// data yet. Attempting to access metadata or asset data will result in
		/// blocking the app's execution until that data is loaded!</summary>
		Loading,
		/// <summary>This asset is still loading, but some of the higher level data is
		/// already available for inspection without blocking the app.
		/// Attempting to access the core asset data will result in blocking the
		/// app's execution until that data is loaded!</summary>
		LoadedMeta,
		/// <summary>This asset is completely loaded without issues, and is ready for
		/// use!</summary>
		Loaded,
	}

	/// <summary>For performance sensitive areas, or places dealing with large chunks of
	/// memory, it can be faster to get a reference to that memory rather than
	/// copying it! However, if this isn't explicitly stated, it isn't necessarily
	/// clear what's happening. So this enum allows us to visibly specify what type
	/// of memory reference is occurring.</summary>
	public enum Memory {
		/// <summary>The chunk of memory involved here is a reference that is still managed or
		/// used by StereoKit! You should _not_ free it, and be extremely cautious
		/// about modifying it.</summary>
		Reference,
		/// <summary>This memory is now _yours_ and you must free it yourself! Memory has been
		/// allocated, and the data has been copied over to it. Pricey! But safe.</summary>
		Copy,
	}

	/// <summary>A bit-flag for the current state of an input.</summary>
	[Flags]
	public enum InpState {
		/// <summary>Is the input currently inactive?</summary>
		Inactive     = -(1 << 0),
		/// <summary>Has the input just become inactive? Only true for a single frame.</summary>
		JustInactive = -(1 << 1) | Inactive,
		/// <summary>Is the input currently active?</summary>
		Active       = 1 << 2,
		/// <summary>Has the input just become active? Only true for a single frame.</summary>
		JustActive   = 1 << 3 | Active,
		/// <summary>Has the input just changed state this frame?</summary>
		Changed      = JustInactive | JustActive,
		/// <summary>Matches with all states!</summary>
		Any          = 0x7FFFFFFF,
	}

	/// <summary>What type of user motion is the device capable of tracking? For the normal
	/// fully capable XR headset, this should be 6dof (rotation and translation), but
	/// more limited headsets may be restricted to 3dof (rotation) and flatscreen
	/// computers with the simulator off would be none. </summary>
	public enum DeviceTracking {
		/// <summary>No tracking is available! This is likely a flatscreen application, not an
		/// XR applicaion.</summary>
		None         = 0,
		/// <summary>This tracks rotation only, this may be a limited device without tracking
		/// cameras, or could be a more capable headset in a 3dof mode. DoF stands
		/// for Degrees of Freedom.</summary>
		DoF3,
		/// <summary>This is capable of tracking both the position and rotation of the device,
		/// most fully featured XR headsets (such as a HoloLens 2) will have this.
		/// DoF stands for Degrees of Freedom.</summary>
		DoF6,
	}

	/// <summary>This describes a type of display hardware!</summary>
	public enum DisplayType {
		/// <summary>Not a display at all, or the variable hasn't been initialized properly
		/// yet.</summary>
		None,
		/// <summary>This is a stereo display! It has 2 screens, or two sections that display
		/// content in stereo, one for each eye. This could be a VR headset, or like
		/// a 3D tv.</summary>
		Stereo,
		/// <summary>This is a single flat screen, with no stereo depth. This could be
		/// something like either a computer monitor, or a phone with passthrough AR.</summary>
		Flatscreen,
	}

	/// <summary>Culling is discarding an object from the render pipeline!
	/// This enum describes how mesh faces get discarded on the graphics
	/// card. With culling set to none, you can double the number of pixels
	/// the GPU ends up drawing, which can have a big impact on performance.
	/// None can be appropriate in cases where the mesh is designed to be
	/// 'double sided'. Front can also be helpful when you want to flip a
	/// mesh 'inside-out'!</summary>
	public enum Cull {
		/// <summary>Discard if the back of the triangle face is pointing
		/// towards the camera. This is the default behavior.</summary>
		Back         = 0,
		/// <summary>Discard if the front of the triangle face is pointing
		/// towards the camera. This is opposite the default behavior.</summary>
		Front,
		/// <summary>No culling at all! Draw the triangle regardless of which
		/// way it's pointing.</summary>
		None,
	}

	/// <summary>Textures come in various types and flavors! These are bit-flags
	/// that tell StereoKit what type of texture we want, and how the application
	/// might use it!</summary>
	[Flags]
	public enum TexType {
		/// <summary>A standard color image, without any generated mip-maps.</summary>
		ImageNomips  = 1 << 0,
		/// <summary>A size sided texture that's used for things like skyboxes,
		/// environment maps, and reflection probes. It behaves like a texture
		/// array with 6 textures.</summary>
		Cubemap      = 1 << 1,
		/// <summary>This texture can be rendered to! This is great for textures
		/// that might be passed in as a target to Renderer.Blit, or other
		/// such situations.</summary>
		Rendertarget = 1 << 2,
		/// <summary>This texture contains depth data, not color data!</summary>
		Depth        = 1 << 3,
		/// <summary>This texture will generate mip-maps any time the contents
		/// change. Mip-maps are a list of textures that are each half the
		/// size of the one before them! This is used to prevent textures from
		/// 'sparkling' or aliasing in the distance.</summary>
		Mips         = 1 << 4,
		/// <summary>This texture's data will be updated frequently from the
		/// CPU (not renders)! This ensures the graphics card stores it
		/// someplace where writes are easy to do quickly.</summary>
		Dynamic      = 1 << 5,
		/// <summary>A standard color image that also generates mip-maps
		/// automatically.</summary>
		Image        = ImageNomips | Mips,
	}

	/// <summary>What type of color information will the texture contain? A
	/// good default here is Rgba32.</summary>
	public enum TexFormat {
		/// <summary>A default zero value for TexFormat! Uninitialized formats
		/// will get this value and **** **** up so you know to assign it
		/// properly :)</summary>
		None         = 0,
		/// <summary>Red/Green/Blue/Transparency data channels, at 8 bits
		/// per-channel in sRGB color space. This is what you'll want most of
		/// the time you're dealing with color images! Matches well with the
		/// Color32 struct! If you're storing normals, rough/metal, or
		/// anything else, use Rgba32Linear.</summary>
		Rgba32       = 1,
		/// <summary>Red/Green/Blue/Transparency data channels, at 8 bits
		/// per-channel in linear color space. This is what you'll want most
		/// of the time you're dealing with color data! Matches well with the
		/// Color32 struct.</summary>
		Rgba32Linear = 2,
		/// <summary>Blue/Green/Red/Transparency data channels, at 8 bits
		/// per-channel in sRGB color space. This is a common swapchain format
		/// on Windows.</summary>
		Bgra32       = 3,
		/// <summary>Blue/Green/Red/Transparency data channels, at 8 bits
		/// per-channel in linear color space. This is a common swapchain
		/// format on Windows.</summary>
		Bgra32Linear = 4,
		/// <summary>Red/Green/Blue data channels, with 11 bits for R and G,
		/// and 10 bits for blue. This is a great presentation format for high
		/// bit depth displays that still fits in 32 bits! This format has no
		/// alpha channel.</summary>
		Rg11b10      = 5,
		/// <summary>Red/Green/Blue/Transparency data channels, with 10 
		/// bits for R, G, and B, and 2 for alpha. This is a great presentation
		/// format for high bit depth displays that still fits in 32 bits, and
		/// also includes at least a bit of transparency!</summary>
		Rgb10a2      = 6,
		/// <summary>Red/Green/Blue/Transparency data channels, at 16 bits
		/// per-channel! This is not common, but you might encounter it with
		/// raw photos, or HDR images. TODO: remove during major version
		/// update, prefer s, f, or u postfixed versions of this format.</summary>
		Rgba64       = 7,
		/// <summary>Red/Green/Blue/Transparency data channels, at 16 bits
		/// per-channel! This is not common, but you might encounter it with
		/// raw photos, or HDR images. The u postfix indicates that the raw
		/// color data is stored as an unsigned 16 bit integer, which is then
		/// normalized into the 0, 1 floating point range on the GPU.</summary>
		Rgba64u      = Rgba64,
		/// <summary>Red/Green/Blue/Transparency data channels, at 16 bits
		/// per-channel! This is not common, but you might encounter it with
		/// raw photos, or HDR images. The s postfix indicates that the raw
		/// color data is stored as a signed 16 bit integer, which is then
		/// normalized into the -1, +1 floating point range on the GPU.</summary>
		Rgba64s      = 8,
		/// <summary>Red/Green/Blue/Transparency data channels, at 16 bits
		/// per-channel! This is not common, but you might encounter it with
		/// raw photos, or HDR images. The f postfix indicates that the raw
		/// color data is stored as 16 bit floats, which may be tricky to work
		/// with in most languages.</summary>
		Rgba64f      = 9,
		/// <summary>Red/Green/Blue/Transparency data channels at 32 bits
		/// per-channel! Basically 4 floats per color, which is bonkers
		/// expensive. Don't use this unless you know -exactly- what you're
		/// doing.</summary>
		Rgba128      = 10,
		/// <summary>A single channel of data, with 8 bits per-pixel! This
		/// can be great when you're only using one channel, and want to
		/// reduce memory usage. Values in the shader are always 0.0-1.0.</summary>
		R8           = 11,
		/// <summary>A single channel of data, with 16 bits per-pixel! This
		/// is a good format for height maps, since it stores a fair bit of
		/// information in it. Values in the shader are always 0.0-1.0.</summary>
		R16          = 12,
		/// <summary>A single channel of data, with 32 bits per-pixel! This
		/// basically treats each pixel as a generic float, so you can do all
		/// sorts of strange and interesting things with this.</summary>
		R32          = 13,
		/// <summary>A depth data format, 24 bits for depth data, and 8 bits
		/// to store stencil information! Stencil data can be used for things
		/// like clipping effects, deferred rendering, or shadow effects.</summary>
		DepthStencil = 14,
		/// <summary>32 bits of data per depth value! This is pretty detailed,
		/// and is excellent for experiences that have a very far view
		/// distance.</summary>
		Depth32      = 15,
		/// <summary>16 bits of depth is not a lot, but it can be enough if
		/// your far clipping plane is pretty close. If you're seeing lots of
		/// flickering where two objects overlap, you either need to bring
		/// your far clip in, or switch to 32/24 bit depth.</summary>
		Depth16      = 16,
		/// <summary>A double channel of data that supports 8 bits for the red
		/// channel and 8 bits for the green channel.</summary>
		R8g8         = 17,
	}

	/// <summary>How does the shader grab pixels from the texture? Or more
	/// specifically, how does the shader grab colors between the provided
	/// pixels? If you'd like an in-depth explanation of these topics, check
	/// out [this exploration of texture filtering](https://bgolus.medium.com/sharper-mipmapping-using-shader-based-supersampling-ed7aadb47bec)
	/// by graphics wizard Ben Golus.</summary>
	public enum TexSample {
		/// <summary>Use a linear blend between adjacent pixels, this creates
		/// a smooth, blurry look when texture resolution is too low.</summary>
		Linear       = 0,
		/// <summary>Choose the nearest pixel's color! This makes your texture
		/// look like pixel art if you're too close.</summary>
		Point,
		/// <summary>This helps reduce texture blurriness when a surface is
		/// viewed at an extreme angle!</summary>
		Anisotropic,
	}

	/// <summary>What happens when the shader asks for a texture coordinate
	/// that's outside the texture?? Believe it or not, this happens plenty
	/// often!</summary>
	public enum TexAddress {
		/// <summary>Wrap the UV coordinate around to the other side of the
		/// texture! This is basically like a looping texture, and is an
		/// excellent default. If you can see weird bits of color at the edges
		/// of your texture, this may be due to Wrap blending the color with
		/// the other side of the texture, Clamp may be better in such cases.</summary>
		Wrap         = 0,
		/// <summary>Clamp the UV coordinates to the edge of the texture!
		/// This'll create color streaks that continue to forever. This is
		/// actually really great for non-looping textures that you know will
		/// always be accessed on the 0-1 range.</summary>
		Clamp,
		/// <summary>Like Wrap, but it reflects the image each time! Who needs
		/// this? I'm not sure!! But the graphics card can do it, so now you
		/// can too!</summary>
		Mirror,
	}

	/// <summary>Also known as 'alpha' for those in the know. But there's
	/// actually more than one type of transparency in rendering! The
	/// horrors. We're keepin' it fairly simple for now, so you get three
	/// options!</summary>
	public enum Transparency {
		/// <summary>Not actually transparent! This is opaque! Solid! It's
		/// the default option, and it's the fastest option! Opaque objects
		/// write to the z-buffer, the occlude pixels behind them, and they
		/// can be used as input to important Mixed Reality features like
		/// Late Stage Reprojection that'll make your view more stable!</summary>
		None         = 1,
		/// <summary>This will blend with the pixels behind it. This is 
		/// transparent! You may not want to write to the z-buffer, and it's
		/// slower than opaque materials.</summary>
		Blend,
		/// <summary>This will straight up add the pixel color to the color
		/// buffer! This usually looks -really- glowy, so it makes for good
		/// particles or lighting effects.</summary>
		Add,
	}

	/// <summary>Depth test describes how this material looks at and responds
	/// to depth information in the zbuffer! The default is Less, which means
	/// if the material pixel's depth is Less than the existing depth data,
	/// (basically, is this in front of some other object) it will draw that
	/// pixel. Similarly, Greater would only draw the material if it's
	/// 'behind' the depth buffer. Always would just draw all the time, and
	/// not read from the depth buffer at all.</summary>
	public enum DepthTest {
		/// <summary>Default behavior, pixels behind the depth buffer will be
		/// discarded, and pixels in front of it will be drawn.</summary>
		Less         = 0,
		/// <summary>Pixels behind the depth buffer will be discarded, and
		/// pixels in front of, or at the depth buffer's value it will be
		/// drawn. This could be great for things that might be sitting
		/// exactly on a floor or wall.</summary>
		LessOrEq,
		/// <summary>Pixels in front of the zbuffer will be discarded! This
		/// is opposite of how things normally work. Great for drawing
		/// indicators that something is occluded by a wall or other
		/// geometry.</summary>
		Greater,
		/// <summary>Pixels in front of (or exactly at) the zbuffer will be
		/// discarded! This is opposite of how things normally work. Great
		/// for drawing indicators that something is occluded by a wall or
		/// other geometry.</summary>
		GreaterOrEq,
		/// <summary>Only draw pixels if they're at exactly the same depth as
		/// the zbuffer!</summary>
		Equal,
		/// <summary>Draw any pixel that's not exactly at the value in the
		/// zbuffer.</summary>
		NotEqual,
		/// <summary>Don't look at the zbuffer at all, just draw everything,
		/// always, all the time! At this point, the order at which the mesh
		/// gets drawn will be  super important, so don't forget about
		/// `Material.QueueOffset`!</summary>
		Always,
		/// <summary>Never draw a pixel, regardless of what's in the zbuffer.
		/// I can think of better ways to do this, but uhh, this is here for
		/// completeness! Maybe you can find a use for it.</summary>
		Never,
	}

	/// <summary>TODO: v0.4 This may need significant revision?
	/// What type of data does this material parameter need? This is
	/// used to tell the shader how large the data is, and where to attach it
	/// to on the shader.</summary>
	public enum MaterialParam {
		/// <summary>This data type is not currently recognized. Please
		/// report your case on GitHub Issues!</summary>
		Unknown      = 0,
		/// <summary>A single 32 bit float value.</summary>
		Float        = 1,
		/// <summary>A color value described by 4 floating point values. Memory-wise this is
		/// the same as a Vector4, but in the shader this variable has a ':color'
		/// tag applied to it using StereoKits's shader info syntax, indicating it's
		/// a color value. Color values for shaders should be in linear space, not
		/// gamma.</summary>
		Color128     = 2,
		/// <summary>A 2 component vector composed of floating point values.</summary>
		Vector2      = 3,
		/// <summary>A 3 component vector composed of floating point values.</summary>
		Vector3      = 4,
		/// <summary>A 4 component vector composed of floating point values.</summary>
		Vector4      = 5,

		/// <summary>A 4 component vector composed of floating point values.
		/// TODO: Remove in v0.4</summary>
		[Obsolete("Replaced by MaterialParam.Vector4")]
		Vector       = 5,
		/// <summary>A 4x4 matrix of floats.</summary>
		Matrix       = 6,
		/// <summary>Texture information!</summary>
		Texture      = 7,
		/// <summary>A 1 component vector composed of signed integers.</summary>
		Int          = 8,
		/// <summary>A 2 component vector composed of signed integers.</summary>
		Int2         = 9,
		/// <summary>A 3 component vector composed of signed integers.</summary>
		Int3         = 10,
		/// <summary>A 4 component vector composed of signed integers.</summary>
		Int4         = 11,
		/// <summary>A 1 component vector composed of unsigned integers. This may also be a
		/// boolean.</summary>
		UInt         = 12,
		/// <summary>A 2 component vector composed of unsigned integers.</summary>
		UInt2        = 13,
		/// <summary>A 3 component vector composed of unsigned integers.</summary>
		UInt3        = 14,
		/// <summary>A 4 component vector composed of unsigned integers.</summary>
		UInt4        = 15,
	}

	/// <summary>This enum describes how text layout behaves within the space
	/// it is given.</summary>
	[Flags]
	public enum TextFit {
		/// <summary>The text will wrap around to the next line down when it
		/// reaches the end of the space on the X axis.</summary>
		Wrap         = 1 << 0,
		/// <summary>When the text reaches the end, it is simply truncated
		/// and no longer visible.</summary>
		Clip         = 1 << 1,
		/// <summary>If the text is too large to fit in the space provided,
		/// it will be scaled down to fit inside. This will not scale up.</summary>
		Squeeze      = 1 << 2,
		/// <summary>If the text is larger, or smaller than the space 
		/// provided, it will scale down or up to fill the space.</summary>
		Exact        = 1 << 3,
		/// <summary>The text will ignore the containing space, and just keep
		/// on going.</summary>
		Overflow     = 1 << 4,
	}

	/// <summary>A bit-flag enum for describing alignment or positioning.
	/// Items can be combined using the '|' operator, like so:</summary>
	[Flags]
	public enum TextAlign {
		/// <summary>On the x axis, this item should start on the left.</summary>
		XLeft        = 1 << 0,
		/// <summary>On the y axis, this item should start at the top.</summary>
		YTop         = 1 << 1,
		/// <summary>On the x axis, the item should be centered.</summary>
		XCenter      = 1 << 2,
		/// <summary>On the y axis, the item should be centered.</summary>
		YCenter      = 1 << 3,
		/// <summary>On the x axis, this item should start on the right.</summary>
		XRight       = 1 << 4,
		/// <summary>On the y axis, this item should start on the bottom.</summary>
		YBottom      = 1 << 5,
		/// <summary>Center on both X and Y axes. This is a combination of 
		/// XCenter and YCenter.</summary>
		Center       = XCenter | YCenter,
		/// <summary>Start on the left of the X axis, center on the Y axis. 
		/// This is a combination of XLeft and YCenter.</summary>
		CenterLeft   = XLeft | YCenter,
		/// <summary>Start on the right of the X axis, center on the Y axis. 
		/// This is a combination of XRight and YCenter.</summary>
		CenterRight  = XRight | YCenter,
		/// <summary>Center on the X axis, and top on the Y axis. This is a
		/// combination of XCenter and YTop.</summary>
		TopCenter    = XCenter | YTop,
		/// <summary>Start on the left of the X axis, and top on the Y axis.
		/// This is a combination of XLeft and YTop.</summary>
		TopLeft      = XLeft | YTop,
		/// <summary>Start on the right of the X axis, and top on the Y axis.
		/// This is a combination of XRight and YTop.</summary>
		TopRight     = XRight | YTop,
		/// <summary>Center on the X axis, and bottom on the Y axis. This is
		/// a combination of XCenter and YBottom.</summary>
		BottomCenter = XCenter | YBottom,
		/// <summary>Start on the left of the X axis, and bottom on the Y
		/// axis. This is a combination of XLeft and YBottom.</summary>
		BottomLeft   = XLeft | YBottom,
		/// <summary>Start on the right of the X axis, and bottom on the Y
		/// axis.This is a combination of XRight and YBottom.</summary>
		BottomRight  = XRight | YBottom,
	}

	/// <summary>This describes the behavior of a 'Solid' physics object! The
	/// physics engine will apply forces differently based on this type.</summary>
	public enum SolidType {
		/// <summary>This object behaves like a normal physical object, it'll
		/// fall, get pushed around, and generally be susceptible to physical
		/// forces! This is a 'Dynamic' body in physics simulation terms.</summary>
		Normal       = 0,
		/// <summary>Immovable objects are always stationary! They have
		/// infinite mass, zero velocity, and can't collide with Immovable of
		/// Unaffected types.</summary>
		Immovable,
		/// <summary>Unaffected objects have infinite mass, but can have a
		/// velocity! They'll move under their own forces, but nothing in the
		/// simulation will affect them. They don't collide with Immovable or
		/// Unaffected types.</summary>
		Unaffected,
	}

	/// <summary>Describes how an animation is played back, and what to do when
	/// the animation hits the end.</summary>
	public enum AnimMode {
		/// <summary>If the animation reaches the end, it will always loop
		/// back around to the start again.</summary>
		Loop,
		/// <summary>When the animation reaches the end, it will freeze
		/// in-place.</summary>
		Once,
		/// <summary>The animation will not progress on its own, and instead
		/// must be driven by providing information to the model's AnimTime
		/// or AnimCompletion properties.</summary>
		Manual,
	}

	/// <summary>The way the Sprite is stored on the backend! Does it get
	/// batched and atlased for draw efficiency, or is it a single image?</summary>
	public enum SpriteType {
		/// <summary>The sprite will be batched onto an atlas texture so all
		/// sprites can be drawn in a single pass. This is excellent for
		/// performance! The only thing to watch out for here, adding a sprite
		/// to an atlas will rebuild the atlas texture! This can be a bit
		/// expensive, so it's recommended to add all sprites to an atlas at
		/// start, rather than during runtime. Also, if an image is too large,
		/// it may take up too much space on the atlas, and may be better as a
		/// Single sprite type.</summary>
		Atlased      = 0,
		/// <summary>This sprite is on its own texture. This is best for large
		/// images, items that get loaded and unloaded during runtime, or for
		/// sprites that may have edge artifacts or severe 'bleed' from
		/// adjacent atlased images.</summary>
		Single,
	}

	/// <summary>When rendering to a rendertarget, this tells if and what of the
	/// rendertarget gets cleared before rendering. For example, if you
	/// are assembling a sheet of images, you may want to clear
	/// everything on the first image draw, but not clear on subsequent
	/// draws.</summary>
	[Flags]
	public enum RenderClear {
		/// <summary>Don't clear anything, leave it as it is.</summary>
		None         = 0,
		/// <summary>Clear the rendertarget's color data.</summary>
		Color        = 1 << 0,
		/// <summary>Clear the rendertarget's depth data, if present.</summary>
		Depth        = 1 << 1,
		/// <summary>Clear both color and depth data.</summary>
		All          = Color | Depth,
	}

	/// <summary>The projection mode used by StereoKit for the main camera! You
	/// can use this with Renderer.Projection. These options are only
	/// available in flatscreen mode, as MR headsets provide very
	/// specific projection matrices.</summary>
	public enum Projection {
		/// <summary>This is the default projection mode, and the one you're most likely
		/// to be familiar with! This is where parallel lines will converge as
		/// they go into the distance.</summary>
		Perspective  = 0,
		/// <summary>Orthographic projection mode is often used for tools, 2D rendering,
		/// thumbnails of 3D objects, or other similar cases. In this mode,
		/// parallel lines remain parallel regardless of how far they travel.</summary>
		Ortho        = 1,
	}

	/// <summary>When opening the Platform.FilePicker, this enum describes
	/// how the picker should look and behave.</summary>
	public enum PickerMode {
		/// <summary>Allow opening a single file.</summary>
		Open,
		/// <summary>Allow the user to enter or select the name of the
		/// destination file.</summary>
		Save,
	}

	/// <summary>Soft keyboard layouts are often specific to the type of text that they're
	/// editing! This enum is a collection of common text contexts that SK can pass
	/// along to the OS's soft keyboard for a more optimal layout.</summary>
	public enum TextContext {
		/// <summary>General text editing, this is the most common type of text, and would
		/// result in a 'standard' keyboard layout.</summary>
		Text         = 1,
		/// <summary>Numbers and numerical values.</summary>
		Number       = 2,
		/// <summary>This text specifically represents some kind of URL/URI address.</summary>
		Uri          = 10,
		/// <summary>This is a password, and should not be visible when typed!</summary>
		Password     = 18,
	}

	/// <summary>What type of device is the source of the pointer? This is a
	/// bit-flag that can contain some input source family information.</summary>
	[Flags]
	public enum InputSource {
		/// <summary>Matches with all input sources!</summary>
		Any          = 0x7FFFFFFF,
		/// <summary>Matches with any hand input source.</summary>
		Hand         = 1 << 0,
		/// <summary>Matches with left hand input sources.</summary>
		HandLeft     = 1 << 1,
		/// <summary>Matches with right hand input sources.</summary>
		HandRight    = 1 << 2,
		/// <summary>Matches with Gaze category input sources.</summary>
		Gaze         = 1 << 4,
		/// <summary>Matches with the head gaze input source.</summary>
		GazeHead     = 1 << 5,
		/// <summary>Matches with the eye gaze input source.</summary>
		GazeEyes     = 1 << 6,
		/// <summary>Matches with mouse cursor simulated gaze as an input source.</summary>
		GazeCursor   = 1 << 7,
		/// <summary>Matches with any input source that has an activation button!</summary>
		CanPress     = 1 << 8,
	}

	/// <summary>An enum for indicating which hand to use!</summary>
	public enum Handed {
		/// <summary>Left hand.</summary>
		Left         = 0,
		/// <summary>Right hand.</summary>
		Right        = 1,
		/// <summary>The number of hands one generally has, this is much nicer
		/// than doing a for loop with '2' as the condition! It's much clearer
		/// when you can loop Hand.Max times instead.</summary>
		Max          = 2,
	}

	/// <summary>TODO: Remove this in v0.4 in favor of inp_state_
	/// A bit-flag for the current state of a button input.</summary>
	[Flags]
	public enum BtnState {
		/// <summary>Is the button currently up, unpressed?</summary>
		Inactive     = 0,
		/// <summary>Is the button currently down, pressed?</summary>
		Active       = 1 << 0,
		/// <summary>Has the button just been released? Only true for a single frame.</summary>
		JustInactive = 1 << 1,
		/// <summary>Has the button just been pressed? Only true for a single frame.</summary>
		JustActive   = 1 << 2,
		/// <summary>Has the button just changed state this frame?</summary>
		Changed      = JustInactive | JustActive,
		/// <summary>Matches with all states!</summary>
		Any          = 0x7FFFFFFF,
	}

	/// <summary>This is the tracking state of a sensory input in the world,
	/// like a controller's position sensor, or a QR code identified by a
	/// tracking system.</summary>
	public enum TrackState {
		/// <summary>The system has no current knowledge about the state of
		/// this input. It may be out of visibility, or possibly just
		/// disconnected.</summary>
		Lost         = 0,
		/// <summary>The system doesn't know for sure where this is, but it
		/// has an educated guess that may be inferred from previous data at
		/// a lower quality. For example, a controller may still have
		/// accelerometer data after going out of view, which can still be
		/// accurate for a short time after losing optical tracking.</summary>
		Inferred     = 1,
		/// <summary>The system actively knows where this input is. Within
		/// the constraints of the relevant hardware's capabilities, this is
		/// as accurate as it gets!</summary>
		Known        = 2,
	}

	/// <summary>This enum provides information about StereoKit's hand tracking data source.
	/// It allows you to distinguish between true hand data such as that provided by
	/// a Leap Motion Controller, and simulated data that StereoKit provides when
	/// true hand data is not present.</summary>
	public enum HandSource {
		/// <summary>There is currently no source of hand data! This means there are no
		/// tracked controllers, or active hand tracking systems. This may happen if
		/// the user has hand tracking disabled, and no active controllers.</summary>
		None         = 0,
		/// <summary>The current hand data is a simulation of hand data rather than true hand
		/// data. It is backed by either a controller, or a mouse, and may have a
		/// more limited range of motion. </summary>
		Simulated,
		/// <summary>This is true hand data which exhibits the full range of motion of a
		/// normal hand. It is backed by something like a Leap Motion Controller, or
		/// some other optical (or maybe glove?) hand tracking system.</summary>
		Articulated,
		/// <summary>This hand data is provided by your use of SK's override functionality.
		/// What properties it exhibits depends on what override data you're sending
		/// to StereoKit!</summary>
		Overridden,
	}

	/// <summary>A collection of system key codes, representing keyboard
	/// characters and mouse buttons. Based on VK codes.</summary>
	public enum Key {
		/// <summary>Doesn't represent a key, generally means this item has not been set to
		/// any particular value!</summary>
		None         = 0x00,
		/// <summary>Left mouse button.</summary>
		MouseLeft    = 0x01,
		/// <summary>Right mouse button.</summary>
		MouseRight   = 0x02,
		/// <summary>Center mouse button.</summary>
		MouseCenter  = 0x04,
		/// <summary>Mouse forward button.</summary>
		MouseForward = 0x05,
		/// <summary>Mouse back button.</summary>
		MouseBack    = 0x06,
		/// <summary>Backspace</summary>
		Backspace    = 0x08,
		/// <summary>Tab</summary>
		Tab          = 0x09,
		/// <summary>Return, or Enter.</summary>
		Return       = 0x0D,
		/// <summary>Left or right Shift.</summary>
		Shift        = 0x10,
		/// <summary>Left or right Control key.</summary>
		Ctrl         = 0x11,
		/// <summary>Left or right Alt key.</summary>
		Alt          = 0x12,
		/// <summary>This behaves a little differently! This tells the toggle
		/// state of caps lock, rather than the key state itself.</summary>
		CapsLock     = 0x14,
		/// <summary>Escape</summary>
		Esc          = 0x1B,
		/// <summary>Space</summary>
		Space        = 0x20,
		/// <summary>End</summary>
		End          = 0x23,
		/// <summary>Home</summary>
		Home         = 0x24,
		/// <summary>Left arrow key.</summary>
		Left         = 0x25,
		/// <summary>Right arrow key.</summary>
		Right        = 0x27,
		/// <summary>Up arrow key.</summary>
		Up           = 0x26,
		/// <summary>Down arrow key.</summary>
		Down         = 0x28,
		/// <summary>Page up</summary>
		PageUp       = 0x21,
		/// <summary>Page down</summary>
		PageDown     = 0x22,
		/// <summary>Printscreen</summary>
		Printscreen  = 0x2A,
		/// <summary>Any Insert key.</summary>
		Insert       = 0x2D,
		/// <summary>Any Delete key.</summary>
		Del          = 0x2E,
		/// <summary>Keyboard top row 0, with shift is ')'.</summary>
		N0           = 0x30,
		/// <summary>Keyboard top row 1, with shift is '!'.</summary>
		N1           = 0x31,
		/// <summary>Keyboard top row 2, with shift is '@'.</summary>
		N2           = 0x32,
		/// <summary>Keyboard top row 3, with shift is '#'.</summary>
		N3           = 0x33,
		/// <summary>Keyboard top row 4, with shift is '$'.</summary>
		N4           = 0x34,
		/// <summary>Keyboard top row 5, with shift is '%'.</summary>
		N5           = 0x35,
		/// <summary>Keyboard top row 6, with shift is '^'.</summary>
		N6           = 0x36,
		/// <summary>Keyboard top row 7, with shift is '&amp;'.</summary>
		N7           = 0x37,
		/// <summary>Keyboard top row 8, with shift is '*'.</summary>
		N8           = 0x38,
		/// <summary>Keyboard top row 9, with shift is '('.</summary>
		N9           = 0x39,
		/// <summary>a/A</summary>
		A            = 0x41,
		/// <summary>b/B</summary>
		B            = 0x42,
		/// <summary>c/C</summary>
		C            = 0x43,
		/// <summary>d/D</summary>
		D            = 0x44,
		/// <summary>e/E</summary>
		E            = 0x45,
		/// <summary>f/F</summary>
		F            = 0x46,
		/// <summary>g/G</summary>
		G            = 0x47,
		/// <summary>h/H</summary>
		H            = 0x48,
		/// <summary>i/I</summary>
		I            = 0x49,
		/// <summary>j/J</summary>
		J            = 0x4A,
		/// <summary>k/K</summary>
		K            = 0x4B,
		/// <summary>l/L</summary>
		L            = 0x4C,
		/// <summary>m/M</summary>
		M            = 0x4D,
		/// <summary>n/N</summary>
		N            = 0x4E,
		/// <summary>o/O</summary>
		O            = 0x4F,
		/// <summary>p/P</summary>
		P            = 0x50,
		/// <summary>q/Q</summary>
		Q            = 0x51,
		/// <summary>r/R</summary>
		R            = 0x52,
		/// <summary>s/S</summary>
		S            = 0x53,
		/// <summary>t/T</summary>
		T            = 0x54,
		/// <summary>u/U</summary>
		U            = 0x55,
		/// <summary>v/V</summary>
		V            = 0x56,
		/// <summary>w/W</summary>
		W            = 0x57,
		/// <summary>x/X</summary>
		X            = 0x58,
		/// <summary>y/Y</summary>
		Y            = 0x59,
		/// <summary>z/Z</summary>
		Z            = 0x5A,
		/// <summary>0 on the numpad, when numlock is on.</summary>
		Num0         = 0x60,
		/// <summary>1 on the numpad, when numlock is on.</summary>
		Num1         = 0x61,
		/// <summary>2 on the numpad, when numlock is on.</summary>
		Num2         = 0x62,
		/// <summary>3 on the numpad, when numlock is on.</summary>
		Num3         = 0x63,
		/// <summary>4 on the numpad, when numlock is on.</summary>
		Num4         = 0x64,
		/// <summary>5 on the numpad, when numlock is on.</summary>
		Num5         = 0x65,
		/// <summary>6 on the numpad, when numlock is on.</summary>
		Num6         = 0x66,
		/// <summary>7 on the numpad, when numlock is on.</summary>
		Num7         = 0x67,
		/// <summary>8 on the numpad, when numlock is on.</summary>
		Num8         = 0x68,
		/// <summary>9 on the numpad, when numlock is on.</summary>
		Num9         = 0x69,
		/// <summary>Function key F1.</summary>
		F1           = 0x70,
		/// <summary>Function key F2.</summary>
		F2           = 0x71,
		/// <summary>Function key F3.</summary>
		F3           = 0x72,
		/// <summary>Function key F4.</summary>
		F4           = 0x73,
		/// <summary>Function key F5.</summary>
		F5           = 0x74,
		/// <summary>Function key F6.</summary>
		F6           = 0x75,
		/// <summary>Function key F7.</summary>
		F7           = 0x76,
		/// <summary>Function key F8.</summary>
		F8           = 0x77,
		/// <summary>Function key F9.</summary>
		F9           = 0x78,
		/// <summary>Function key F10.</summary>
		F10          = 0x79,
		/// <summary>Function key F11.</summary>
		F11          = 0x7A,
		/// <summary>Function key F12.</summary>
		F12          = 0x7B,
		/// <summary>,/&lt;</summary>
		Comma        = 0xBC,
		/// <summary>./&gt;</summary>
		Period       = 0xBE,
		/// <summary>/</summary>
		SlashFwd     = 0xBF,
		/// <summary>\</summary>
		SlashBack    = 0xDC,
		/// <summary>;/:</summary>
		Semicolon    = 0xBA,
		/// <summary>'/"</summary>
		Apostrophe   = 0xDE,
		/// <summary>[/{</summary>
		BracketOpen  = 0xDB,
		/// <summary>]/}</summary>
		BracketClose = 0xDD,
		/// <summary>-/_</summary>
		Minus        = 0xBD,
		/// <summary>=/+</summary>
		Equals       = 0xBB,
		/// <summary>`/~</summary>
		Backtick     = 0xc0,
		/// <summary>The Windows/Mac Command button on the left side of the keyboard.</summary>
		LCmd         = 0x5B,
		/// <summary>The Windows/Mac Command button on the right side of the keyboard.</summary>
		RCmd         = 0x5C,
		/// <summary>Numpad '*', NOT the same as number row '*'.</summary>
		Multiply     = 0x6A,
		/// <summary>Numpad '+', NOT the same as number row '+'.</summary>
		Add          = 0x6B,
		/// <summary>Numpad '-', NOT the same as number row '-'.</summary>
		Subtract     = 0x6D,
		/// <summary>Numpad '.', NOT the same as character '.'.</summary>
		Decimal      = 0x6E,
		/// <summary>Numpad '/', NOT the same as character '/'.</summary>
		Divide       = 0x6F,
		/// <summary>Maximum value for key codes.</summary>
		MAX          = 0xFF,
	}

<<<<<<< HEAD
	/// <summary>////////////////////////////////////////</summary>
	[Flags]
	public enum AnchorCaps {
		Storable     = 1 << 0,
		Stability    = 1 << 1,
=======
	/// <summary>Represents an input from an XR headset's controller!</summary>
	public enum ControllerKey {
		/// <summary>Doesn't represent a key, generally means this item has not been set to
		/// any particular value!</summary>
		None         = 0,
		/// <summary>The trigger button on the controller, where the user's index finger
		/// typically sits.</summary>
		Trigger,
		/// <summary>The grip button on the controller, usually where the fingers that are not
		/// the index finger sit.</summary>
		Grip,
		/// <summary>This is the lower of the two primary thumb buttons, sometimes labelled X,
		/// and sometimes A. </summary>
		X1,
		/// <summary>This is the upper of the two primary thumb buttons, sometimes labelled Y,
		/// and sometimes B. </summary>
		X2,
		/// <summary>This is when the thumbstick on the controller is actually pressed. This
		/// has nothing to do with the horizontal or vertical movement of the stick.</summary>
		Stick,
		/// <summary>This is the menu, or settings button of the controller.</summary>
		Menu,
>>>>>>> 1f481147
	}

	/// <summary>A settings flag that lets you describe the behavior of how
	/// StereoKit will refresh data about the world mesh, if applicable. This
	/// is used with `World.RefreshType`.</summary>
	public enum WorldRefresh {
		/// <summary>Refreshing occurs when the user leaves the area that was
		/// most recently scanned. This area is a sphere that is 0.5 of the
		/// World.RefreshRadius.</summary>
		Area,
		/// <summary>Refreshing happens at timer intervals. If an update
		/// doesn't happen in time, the next update will happen as soon as
		/// possible. The timer interval is configurable via
		/// `World.RefreshInterval`.</summary>
		Timer,
	}

	/// <summary>This describes what technology is being used to power StereoKit's
	/// XR backend.</summary>
	public enum BackendXRType {
		/// <summary>StereoKit is not using an XR backend of any sort. That means
		/// the application is flatscreen and has the simulator disabled.</summary>
		None,
		/// <summary>StereoKit is using the flatscreen XR simulator. Inputs are
		/// emulated, and some advanced XR functionality may not be
		/// available.</summary>
		Simulator,
		/// <summary>StereoKit is currently powered by OpenXR! This means we're
		/// running on a real XR device. Not all OpenXR runtimes provide
		/// the same functionality, but we will have access to more fun
		/// stuff :)</summary>
		OpenXR,
		/// <summary>StereoKit is running in a browser, and is using WebXR!</summary>
		WebXR,
	}

	/// <summary>This describes the platform that StereoKit is running on.</summary>
	public enum BackendPlatform {
		/// <summary>This is running as a Windows app using the Win32 APIs.</summary>
		Win32,
		/// <summary>This is running as a Windows app using the UWP APIs.</summary>
		Uwp,
		/// <summary>This is running as a Linux app.</summary>
		Linux,
		/// <summary>This is running as an Android app.</summary>
		Android,
		/// <summary>This is running in a browser.</summary>
		Web,
	}

	/// <summary>This describes the graphics API that StereoKit is using for rendering.</summary>
	public enum BackendGraphics {
		/// <summary>An invalid default value.</summary>
		None,
		/// <summary>DirectX's Direct3D11 is used for rendering! This is used by default on
		/// Windows.</summary>
		D3D11,
		/// <summary>OpenGL is used for rendering, using GLX (OpenGL Extension to the X Window
		/// System) for loading. This is used by default on Linux.</summary>
		OpenGL_GLX,
		/// <summary>OpenGL is used for rendering, using WGL (Windows Extensions to OpenGL)
		/// for loading. Native developers can configure SK to use this on Windows.</summary>
		OpenGL_WGL,
		/// <summary>OpenGL ES is used for rendering, using EGL (EGL Native Platform Graphics
		/// Interface) for loading. This is used by default on Android, and native
		/// developers can configure SK to use this on Linux.</summary>
		OpenGLES_EGL,
		/// <summary>WebGL is used for rendering. This is used by default on Web.</summary>
		WebGL,
	}

	/// <summary>The log tool will write to the console with annotations for console
	/// colors, which helps with readability, but isn't always supported.
	/// These are the options available for configuring those colors.</summary>
	public enum LogColors {
		/// <summary>Use console coloring annotations.</summary>
		Ansi         = 0,
		/// <summary>Scrape out any color annotations, so logs are all completely
		/// plain text.</summary>
		None,
	}

	/// <summary>A flag for what 'type' an Asset may store.</summary>
	public enum AssetType {
		/// <summary>No type, this may come from some kind of invalid Asset id.</summary>
		None         = 0,
		/// <summary>A Mesh.</summary>
		Mesh,
		/// <summary>A Tex.</summary>
		Tex,
		/// <summary>A Shader.</summary>
		Shader,
		/// <summary>A Material.</summary>
		Material,
		/// <summary>A Model.</summary>
		Model,
		/// <summary>A Font.</summary>
		Font,
		/// <summary>A Sprite.</summary>
		Sprite,
		/// <summary>A Sound.</summary>
		Sound,
		/// <summary>A Solid.</summary>
		Solid,
		/// <summary>An Anchor.</summary>
		Anchor,
	}

}<|MERGE_RESOLUTION|>--- conflicted
+++ resolved
@@ -1095,13 +1095,6 @@
 		MAX          = 0xFF,
 	}
 
-<<<<<<< HEAD
-	/// <summary>////////////////////////////////////////</summary>
-	[Flags]
-	public enum AnchorCaps {
-		Storable     = 1 << 0,
-		Stability    = 1 << 1,
-=======
 	/// <summary>Represents an input from an XR headset's controller!</summary>
 	public enum ControllerKey {
 		/// <summary>Doesn't represent a key, generally means this item has not been set to
@@ -1124,7 +1117,13 @@
 		Stick,
 		/// <summary>This is the menu, or settings button of the controller.</summary>
 		Menu,
->>>>>>> 1f481147
+	}
+
+	/// <summary>////////////////////////////////////////</summary>
+	[Flags]
+	public enum AnchorCaps {
+		Storable     = 1 << 0,
+		Stability    = 1 << 1,
 	}
 
 	/// <summary>A settings flag that lets you describe the behavior of how
