# SPDX-License-Identifier: MIT
# Copyright 2021, Collabora, Ltd.
# Copyright Moses Turner, 2021.
# Copyright (c) 2021-2024 Nick Klingensmith
# Copyright (c) 2023-2024 Qualcomm Technologies, Inc.
# Many thanks to Ryan Pavlik for showing the way

# This build file has the following options
# - SK_MULTITHREAD_BUILD_BY_DEFAULT
#     MSVC only, on by default. This forces projects here to
#     build with multi-threading (/MP)
# - SK_BUILD_TESTS
#     Build the StereoKitCTest project in addition to the StereoKitC
#     library. This is off by default.
# - SK_BUILD_SHARED_LIBS
#     Should StereoKit build as a shared, or static library?
# - SK_DYNAMIC_OPENXR
#     Dynamic link with the standard OpenXR Loader. Not what you want
#     on desktop, but on Android you may need to dynamic link with other
#     loaders.

cmake_minimum_required(VERSION 3.10)

set(CMAKE_CXX_STANDARD 17)
set(CMAKE_CXX_STANDARD_REQUIRED ON)

project(StereoKit VERSION "0.3.9" LANGUAGES CXX C)

# Add this repository's cmake modules to CMAKE_MODULE_PATH
list(INSERT CMAKE_MODULE_PATH 0 ${CMAKE_CURRENT_LIST_DIR}/cmake)

###########################################
## Options                               ##
###########################################

set(SK_BUILD_OPENXR_LOADER          ON  CACHE BOOL "Build the openxr_loader target from StereoKit")
set(SK_MULTITHREAD_BUILD_BY_DEFAULT ON  CACHE BOOL "MSVC only, on by default. This forces projects here to build with multi-threading (/MP)")
set(SK_BUILD_TESTS                  ON  CACHE BOOL "Build the StereoKitCTest project in addition to the StereoKitC library.")
set(SK_BUILD_SHARED_LIBS            ON  CACHE BOOL "Should StereoKit build as a shared, or static library?")
set(SK_DYNAMIC_OPENXR               OFF CACHE BOOL "Dynamic link with the standard OpenXR Loader. Not what you want on desktop, but on Android you may need to dynamic link with other loaders.")
set(FORCE_COLORED_OUTPUT            OFF CACHE BOOL "Always produce ANSI-colored output (GNU/Clang only).")

###########################################
## Configuration settings                ##
###########################################

# Default build configuration to Release 
if (NOT EXISTS ${CMAKE_BINARY_DIR}/CMakeCache.txt)
    if (NOT CMAKE_BUILD_TYPE)
        set(CMAKE_BUILD_TYPE "Release" CACHE STRING "" FORCE)
    endif()
endif()

# Only export functions that are explicitly marked for export
set(CMAKE_CXX_VISIBILITY_PRESET hidden)
set(CMAKE_C_VISIBILITY_PRESET hidden)

###########################################
## Source Link                           ##
###########################################

if (MSVC)
  if ("${CMAKE_C_COMPILER_VERSION}" VERSION_GREATER_EQUAL "19.20")
    include(SourceLink)
    file(TO_NATIVE_PATH "${PROJECT_BINARY_DIR}/source_link.json" SOURCE_LINK_JSON)
    source_link(${PROJECT_SOURCE_DIR} ${SOURCE_LINK_JSON})
    set(CMAKE_EXE_LINKER_FLAGS "${CMAKE_EXE_LINKER_FLAGS} /SOURCELINK:${SOURCE_LINK_JSON}")
    set(CMAKE_SHARED_LINKER_FLAGS "${CMAKE_SHARED_LINKER_FLAGS} /SOURCELINK:${SOURCE_LINK_JSON}")
  else()
    message(WARNING "Disabling SourceLink due to old version of MSVC. Please update to VS2019!")
  endif()
endif()

###########################################
## Pretty colors                         ##
###########################################

if(FORCE_COLORED_OUTPUT)
	if("${CMAKE_CXX_COMPILER_ID}" STREQUAL "GNU")
		add_compile_options(-fdiagnostics-color=always)
	elseif("${CMAKE_CXX_COMPILER_ID}" STREQUAL "Clang")
		add_compile_options(-fcolor-diagnostics)
	endif()
endif()

###########################################
## Platform Specific Settings            ##
###########################################

if (ANDROID)
  set(ANDROID_LIBS
    android
    EGL)
  if (SK_DYNAMIC_OPENXR)
    add_definitions("-DSK_DYNAMIC_OPENXR")
  endif()
elseif(EMSCRIPTEN)
  #set(EMSCRIPTEN_LIBS)
  set(SK_BUILD_OPENXR_LOADER OFF)
  set(SK_BUILD_SHARED_LIBS OFF)
  add_definitions("-D_XM_NO_INTRINSICS_")
  set(SK_LINKER_FLAGS 
    -sFULL_ES3
    -sMIN_WEBGL_VERSION=2
    -sMAX_WEBGL_VERSION=2
    -sFORCE_FILESYSTEM=1
    -sALLOW_MEMORY_GROWTH=1
    -g
    -gsource-map )
elseif (UNIX)
  set(LINUX_LIBS
    Threads::Threads
    EGL
    gbm
    X11
    Xfixes
    fontconfig )

  add_definitions("-DSKG_LINUX_EGL")
  # Add pthreads
  set(THREADS_PREFER_PTHREAD_FLAG ON)
  find_package(Threads REQUIRED)

elseif(WIN32)
  add_definitions("-D_CRT_SECURE_NO_WARNINGS")
  set(WINDOWS_LIBS
    Comdlg32
    DXGI
    D3D11)
    if (MSVC)
      list(APPEND WINDOWS_LIBS WindowsApp) # Required for ISAC spatial audio code
    endif()
endif()

if(CMAKE_SYSTEM_NAME STREQUAL "WindowsStore")
  add_definitions("-DWINDOWS_UWP")
endif()

# On Android, shared lib SK has a JNI_OnLoad, which can conflict with dev
# provided JNI_OnLoad in apps that consume SK as a static library.
if (SK_BUILD_SHARED_LIBS)
  add_definitions("-DSK_BUILD_SHARED")
else()
  add_definitions("-DSK_BUILD_STATIC")
endif()

###########################################
## Dependencies                          ##
###########################################

# See: https://github.com/cpm-cmake/CPM.cmake
include("cmake/CPM.cmake")

#### OpenXR - https://www.khronos.org/openxr/ ####
if (SK_BUILD_OPENXR_LOADER)
  CPMAddPackage( # We're scraping the comment after the NAME for some other scripts
    NAME openxr_loader # 1.0.34
    GITHUB_REPOSITORY KhronosGroup/OpenXR-SDK
    GIT_TAG 288d3a7ebc1ad959f62d51da75baa3d27438c499
    OPTIONS
    "BUILD_WITH_SYSTEM_JSONCPP OFF"
    "BUILD_WITH_XCB_HEADERS OFF"
    "DYNAMIC_LOADER ${SK_DYNAMIC_OPENXR}"
  )
  
  set(OPENXR_LIB openxr_loader)
endif()

#### meshoptimizer - https://github.com/zeux/meshoptimizer ####
CPMAddPackage(
  NAME meshoptimizer # v0.20
  GITHUB_REPOSITORY zeux/meshoptimizer
  GIT_TAG           c21d3be6ddf627f8ca852ba4b6db9903b0557858
)

###########################################
## Shader Compiler                       ##
###########################################

set(SK_SRC_SHADERS_HLSL
  StereoKitC/shaders_builtin/shader_builtin_blit.hlsl
  StereoKitC/shaders_builtin/shader_builtin_default.hlsl
  StereoKitC/shaders_builtin/shader_builtin_equirect.hlsl
  StereoKitC/shaders_builtin/shader_builtin_font.hlsl
  StereoKitC/shaders_builtin/shader_builtin_lines.hlsl
  StereoKitC/shaders_builtin/shader_builtin_pbr.hlsl
  StereoKitC/shaders_builtin/shader_builtin_pbr_clip.hlsl
  StereoKitC/shaders_builtin/shader_builtin_skybox.hlsl
  StereoKitC/shaders_builtin/shader_builtin_ui.hlsl
  StereoKitC/shaders_builtin/shader_builtin_ui_box.hlsl
  StereoKitC/shaders_builtin/shader_builtin_ui_quadrant.hlsl
  StereoKitC/shaders_builtin/shader_builtin_ui_aura.hlsl
  StereoKitC/shaders_builtin/shader_builtin_unlit.hlsl
  StereoKitC/shaders_builtin/shader_builtin_unlit_clip.hlsl )

set(SK_SRC_SHADERS_H
  StereoKitC/shaders_builtin/shader_builtin.h )

set(SK_SHADER_COMPILER "${CMAKE_CURRENT_SOURCE_DIR}/tools/skshaderc")
foreach(SHADER ${SK_SRC_SHADERS_HLSL})
  if (WIN32)
    set(SK_SHADER_TARGETS "x")
  elseif(ANDROID)
    set(SK_SHADER_TARGETS "e")
  elseif(EMSCRIPTEN)
    set(SK_SHADER_TARGETS "w")
  elseif(UNIX)
    set(SK_SHADER_TARGETS "e")
  endif()

  # Hide shader compile metadata unless we're in verbose mode
  set(SK_SHADER_VERBOSITY "-si")
  if(CMAKE_VERBOSE_MAKEFILE)
    set(SK_SHADER_VERBOSITY "")
  endif()

  get_filename_component(SHADER_NAME ${SHADER} NAME)
  add_custom_command(
    OUTPUT ${CMAKE_BINARY_DIR}/shaders/${SHADER_NAME}.h
    COMMAND ${SK_SHADER_COMPILER} -O3 -f -h -z ${SK_SHADER_VERBOSITY} -t ${SK_SHADER_TARGETS} -i ${CMAKE_CURRENT_SOURCE_DIR}/tools/include -o ${CMAKE_BINARY_DIR}/shaders/ ${CMAKE_CURRENT_SOURCE_DIR}/${SHADER} )
  list(APPEND SK_SRC_SHADERS_H ${CMAKE_BINARY_DIR}/shaders/${SHADER_NAME}.h)
endforeach(SHADER)

###########################################
## StereoKitC                            ##
###########################################

set(SK_SRC_CODE
  StereoKitC/stereokit.h

  StereoKitC/_stereokit.h
  StereoKitC/_stereokit_ui.h
  StereoKitC/color.cpp
  StereoKitC/backend.cpp
  StereoKitC/device.cpp
  StereoKitC/device.h
  StereoKitC/hierarchy.h
  StereoKitC/hierarchy.cpp
  StereoKitC/log.h
  StereoKitC/log.cpp
  StereoKitC/rect_atlas.h
  StereoKitC/rect_atlas.cpp
  StereoKitC/sk_math.h
  StereoKitC/sk_math_dx.h
  StereoKitC/sk_math.cpp
  StereoKitC/sk_memory.h
  StereoKitC/sk_memory.cpp
  StereoKitC/spherical_harmonics.h
  StereoKitC/spherical_harmonics.cpp
  StereoKitC/stereokit.cpp )

set(SK_SRC_ASSET_TYPES
  StereoKitC/asset_types/anchor.h
  StereoKitC/asset_types/anchor.cpp
  StereoKitC/asset_types/assets.h
  StereoKitC/asset_types/assets.cpp
  StereoKitC/asset_types/animation.h
  StereoKitC/asset_types/animation.cpp
  StereoKitC/asset_types/font.h
  StereoKitC/asset_types/font.cpp
  StereoKitC/asset_types/material.h
  StereoKitC/asset_types/material.cpp
  StereoKitC/asset_types/mesh.h
  StereoKitC/asset_types/mesh_.h
  StereoKitC/asset_types/mesh.cpp
  StereoKitC/asset_types/model.h
  StereoKitC/asset_types/model.cpp
  StereoKitC/asset_types/model_gltf.cpp
  StereoKitC/asset_types/model_obj.cpp
  StereoKitC/asset_types/model_ply.cpp
  StereoKitC/asset_types/model_stl.cpp
  StereoKitC/asset_types/shader.h
  StereoKitC/asset_types/shader.cpp
  StereoKitC/asset_types/sound.h
  StereoKitC/asset_types/sound.cpp
  StereoKitC/asset_types/sprite.h
  StereoKitC/asset_types/sprite.cpp
  StereoKitC/asset_types/texture.h
  StereoKitC/asset_types/texture_.h
  StereoKitC/asset_types/texture.cpp )

set(SK_SRC_LIBRARIES
  StereoKitC/libraries/aileron_font_data.h
  StereoKitC/libraries/default_controller_l.h
  StereoKitC/libraries/default_controller_r.h
  StereoKitC/libraries/atomic_util.h
  StereoKitC/libraries/array.h
  StereoKitC/libraries/cgltf.h
  StereoKitC/libraries/cgltf.cpp
  StereoKitC/libraries/ferr_hash.h
  StereoKitC/libraries/ferr_hash.cpp
  StereoKitC/libraries/isac_spatial_sound.h
  StereoKitC/libraries/isac_spatial_sound.cpp
  StereoKitC/libraries/micro_ply.h
  StereoKitC/libraries/miniaudio.h
  StereoKitC/libraries/miniaudio.cpp
  StereoKitC/libraries/qoi.h
  StereoKitC/libraries/qoi.cpp
  StereoKitC/libraries/sk_gpu.h
  StereoKitC/libraries/sk_gpu.cpp
  StereoKitC/libraries/sokol_time.h
  StereoKitC/libraries/sokol_time.cpp
  StereoKitC/libraries/stb_image.h
  StereoKitC/libraries/stb_image_write.h
  StereoKitC/libraries/stb_truetype.h
  StereoKitC/libraries/stref.h
  StereoKitC/libraries/stref.cpp
  StereoKitC/libraries/unicode.h
  StereoKitC/libraries/unicode.cpp
  StereoKitC/libraries/ferr_thread.h
  StereoKitC/libraries/ferr_thread.cpp )

set(SK_SRC_UTILS
  StereoKitC/utils/sdf.h
  StereoKitC/utils/sdf.cpp
  StereoKitC/utils/random.h
  StereoKitC/utils/random.cpp)

set(SK_SRC_SYSTEMS
  StereoKitC/systems/_stereokit_systems.h
  StereoKitC/systems/_stereokit_systems.cpp
  StereoKitC/systems/audio.h
  StereoKitC/systems/audio.cpp
  StereoKitC/systems/bbox.h
  StereoKitC/systems/bbox.cpp
  StereoKitC/systems/bvh.h
  StereoKitC/systems/bvh.cpp  
  StereoKitC/systems/defaults.h
  StereoKitC/systems/defaults.cpp
  StereoKitC/systems/input.h
  StereoKitC/systems/input.cpp
  StereoKitC/systems/input_keyboard.h
  StereoKitC/systems/input_keyboard.cpp
  StereoKitC/systems/input_render.h
  StereoKitC/systems/input_render.cpp
  StereoKitC/systems/line_drawer.h
  StereoKitC/systems/line_drawer.cpp
  StereoKitC/systems/render.h
  StereoKitC/systems/render.cpp
  StereoKitC/systems/render_pipeline.h
  StereoKitC/systems/render_pipeline.cpp
  StereoKitC/systems/sprite_drawer.h
  StereoKitC/systems/sprite_drawer.cpp
  StereoKitC/systems/system.h
  StereoKitC/systems/system.cpp
  StereoKitC/systems/text.h
  StereoKitC/systems/text.cpp  
  StereoKitC/systems/world.h
  StereoKitC/systems/world.cpp )

set(SK_SRC_HANDS
  StereoKitC/hands/hand_mouse.h
  StereoKitC/hands/hand_mouse.cpp
  StereoKitC/hands/hand_override.h
  StereoKitC/hands/hand_override.cpp
  StereoKitC/hands/hand_oxr_articulated.h
  StereoKitC/hands/hand_oxr_articulated.cpp
  StereoKitC/hands/hand_oxr_controller.h
  StereoKitC/hands/hand_oxr_controller.cpp
  StereoKitC/hands/hand_poses.h
  StereoKitC/hands/input_hand.h
  StereoKitC/hands/input_hand.cpp )

set(SK_SRC_PLATFORMS
  StereoKitC/platforms/android.cpp
  StereoKitC/platforms/android.h
  StereoKitC/platforms/linux.h
  StereoKitC/platforms/linux.cpp
  StereoKitC/platforms/platform.h
  StereoKitC/platforms/_platform.h
  StereoKitC/platforms/platform.cpp
  StereoKitC/platforms/platform_common_win.cpp
  StereoKitC/platforms/platform_common_unix.cpp
  StereoKitC/platforms/web.h
  StereoKitC/platforms/web.cpp
  StereoKitC/platforms/uwp.h
  StereoKitC/platforms/uwp.cpp
  StereoKitC/platforms/win32.h
  StereoKitC/platforms/win32.cpp )

set(SK_SRC_XR_BACKENDS
  StereoKitC/xr_backends/openxr.h
  StereoKitC/xr_backends/openxr.cpp
  StereoKitC/xr_backends/openxr_extensions.h
  StereoKitC/xr_backends/openxr_input.h
  StereoKitC/xr_backends/openxr_input.cpp
  StereoKitC/xr_backends/openxr_scene_understanding.h
  StereoKitC/xr_backends/openxr_scene_understanding.cpp
  StereoKitC/xr_backends/openxr_view.h
  StereoKitC/xr_backends/openxr_view.cpp
  StereoKitC/xr_backends/xr.h
  StereoKitC/xr_backends/xr.cpp
  StereoKitC/xr_backends/simulator.h
  StereoKitC/xr_backends/simulator.cpp
  StereoKitC/xr_backends/window.h
  StereoKitC/xr_backends/window.cpp
  StereoKitC/xr_backends/offscreen.h
  StereoKitC/xr_backends/offscreen.cpp
  StereoKitC/xr_backends/anchor_openxr_msft.h
  StereoKitC/xr_backends/anchor_openxr_msft.cpp
  StereoKitC/xr_backends/anchor_stage.h
  StereoKitC/xr_backends/anchor_stage.cpp )

set(SK_SRC_TOOLS
  StereoKitC/tools/virtual_keyboard.h
  StereoKitC/tools/virtual_keyboard.cpp
  StereoKitC/tools/file_picker.h
  StereoKitC/tools/file_picker.cpp
  StereoKitC/tools/tools.h
  StereoKitC/tools/tools.cpp )

set(SK_SRC_UI
  StereoKitC/stereokit_ui.h
  StereoKitC/ui/stereokit_ui.cpp
  StereoKitC/ui/ui_layout.h
  StereoKitC/ui/ui_layout.cpp
  StereoKitC/ui/ui_core.h
  StereoKitC/ui/ui_core.cpp
  StereoKitC/ui/ui_theming.h
  StereoKitC/ui/ui_theming.cpp )

# Switch between a static or shared library based on
# the cmake options provided.
if (SK_BUILD_SHARED_LIBS)
  set(LIBRARY_TYPE SHARED)
else()
  set(LIBRARY_TYPE STATIC)
endif()

add_library(StereoKitC ${LIBRARY_TYPE}
  ${SK_SRC_CODE}
  ${SK_SRC_ASSET_TYPES}
  ${SK_SRC_LIBRARIES}
  ${SK_SRC_UTILS}
  ${SK_SRC_SYSTEMS}
  ${SK_SRC_HANDS}
  ${SK_SRC_PLATFORMS}
  ${SK_SRC_XR_BACKENDS}
  ${SK_SRC_TOOLS}
  ${SK_SRC_UI}
  ${SK_SRC_SHADERS_H} )

# Set up Visual Studio folders/filters for a more organized
# workspace there.
source_group("code"            FILES ${SK_SRC_CODE})
source_group("asset_types"     FILES ${SK_SRC_ASSET_TYPES})
source_group("libraries"       FILES ${SK_SRC_LIBRARIES})
source_group("utils"           FILES ${SK_SRC_UTILS})
source_group("systems"         FILES ${SK_SRC_SYSTEMS})
source_group("hands"           FILES ${SK_SRC_HANDS})
source_group("platform"        FILES ${SK_SRC_PLATFORMS})
source_group("xr_backends"     FILES ${SK_SRC_XR_BACKENDS})
source_group("tools"           FILES ${SK_SRC_TOOLS})
source_group("ui"              FILES ${SK_SRC_UI})
source_group("shaders_builtin" FILES ${SK_SRC_SHADERS_H})

if (NOT MSVC)
  # DirectXMath on non-msvc compilers needs a few extra files
  set(LINUX_INCLUDES
    StereoKitC/lib/include_no_win/)
  set(SK_BIN_DEBUG_EXT ".so.dbg")

  if (NOT EMSCRIPTEN)
    set(SK_SEPARATE_DBG ON)
    add_custom_command(TARGET StereoKitC POST_BUILD
      COMMAND ${CMAKE_OBJCOPY} --only-keep-debug $<TARGET_FILE:StereoKitC> $<TARGET_FILE_DIR:StereoKitC>/$<TARGET_FILE_BASE_NAME:StereoKitC>${SK_BIN_DEBUG_EXT}
      COMMAND ${CMAKE_STRIP} --strip-debug $<TARGET_FILE:StereoKitC>
      COMMAND ${CMAKE_OBJCOPY} --add-gnu-debuglink=$<TARGET_FILE_DIR:StereoKitC>/$<TARGET_FILE_BASE_NAME:StereoKitC>${SK_BIN_DEBUG_EXT} $<TARGET_FILE:StereoKitC>
    )
  endif()
  if (SK_DYNAMIC_OPENXR)
    add_custom_command(TARGET StereoKitC POST_BUILD
      COMMAND ${CMAKE_STRIP} --strip-debug $<TARGET_FILE:openxr_loader>
    )
  endif()
else()
  set(SK_BIN_DEBUG_EXT ".pdb")
  set(SK_SEPARATE_DBG ON)
endif()

target_include_directories(StereoKitC
  PUBLIC
    $<BUILD_INTERFACE:${CMAKE_CURRENT_SOURCE_DIR}/StereoKitC>
    $<INSTALL_INTERFACE:include>
  PRIVATE
    ${CMAKE_CURRENT_BINARY_DIR}/StereoKitC/
    ${LINUX_INCLUDES}
    ${CMAKE_BINARY_DIR}/shaders/
)

target_link_libraries( StereoKitC
  PRIVATE
    ${OPENXR_LIB}
    ${PHYSICS_LIB}
<<<<<<< HEAD
    openxr_loader
    meshoptimizer
=======
>>>>>>> d7ea7a71
    ${LINUX_LIBS}
    ${WINDOWS_LIBS}
    ${CMAKE_DL_LIBS}
  PUBLIC
    ${ANDROID_LIBS}
)

# Compiler options for all the targets, now that they're all present
if(CMAKE_CXX_COMPILER_ID MATCHES "Clang|GNU")
  set(SK_RELEASE_COMPILE -g -O3 -fdata-sections -ffunction-sections -flto)
  set(SK_RELEASE_LINK    -Wl,--gc-sections -flto)
  set(SK_WARNING_FLAG    -w)
elseif(CMAKE_CXX_COMPILER_ID MATCHES "MSVC")
  set(SK_RELEASE_COMPILE /O2 /DNDEBUG /Zi /Gy)
  set(SK_RELEASE_LINK    /DEBUG /INCREMENTAL:NO /OPT:REF /OPT:ICF) # See: https://learn.microsoft.com/en-us/cpp/build/reference/debug-generate-debug-info?view=msvc-170
  set(SK_WARNING_FLAG    /W0)
endif()

if (SK_BUILD_OPENXR_LOADER)
  target_compile_options(openxr_loader PRIVATE ${SK_WARNING_FLAG})
  target_compile_options(openxr_loader PRIVATE "$<$<CONFIG:RELEASE>:${SK_RELEASE_COMPILE}>")
  target_link_options   (openxr_loader PRIVATE "$<$<CONFIG:RELEASE>:${SK_RELEASE_LINK}>")
endif()
target_compile_options(StereoKitC PRIVATE "$<$<CONFIG:RELEASE>:${SK_RELEASE_COMPILE}>")
target_link_options   (StereoKitC PRIVATE "$<$<CONFIG:RELEASE>:${SK_RELEASE_LINK}>")
target_link_options   (StereoKitC PUBLIC ${SK_LINKER_FLAGS})

###########################################
## Copy binaries to the distribute folder##
###########################################

if (CMAKE_SYSTEM_NAME STREQUAL "WindowsStore")
  set(SK_BIN_OS "UWP")
elseif (WIN32)
  set(SK_BIN_OS "Win32")
elseif(ANDROID)
  set(SK_BIN_OS "Android")
elseif(UNIX)
  set(SK_BIN_OS "Linux")
elseif(EMSCRIPTEN)
  set(SK_BIN_OS "WASM")
else()
  set(SK_BIN_OS "Unknown")
endif()

if(ANDROID)
  set(SK_ARCH ${ANDROID_ABI})
  set(SK_LIB_PREFIX "lib")
elseif(WIN32)
  if(CMAKE_VS_PLATFORM_NAME STREQUAL "ARM" OR CMAKE_VS_PLATFORM_NAME STREQUAL "ARM64")
    set(SK_ARCH ${CMAKE_VS_PLATFORM_NAME})
  elseif(CMAKE_SIZEOF_VOID_P EQUAL 8)
    set(SK_ARCH "x64")
  else()
    set(SK_ARCH "x86")
  endif()
elseif(CMAKE_SYSTEM_NAME STREQUAL "Linux")
  if(CMAKE_SYSTEM_PROCESSOR)
    set(SK_ARCH ${CMAKE_SYSTEM_PROCESSOR})
  else()
    set(SK_ARCH ${CMAKE_HOST_SYSTEM_PROCESSOR})
  endif()
  if (SK_ARCH STREQUAL "x86_64")
    set(SK_ARCH "x64")
  endif()
  set(SK_LIB_PREFIX "lib")
else()
  set(SK_ARCH "Unknown")
endif()

set(SK_DISTRIBUTE_FOLDER "bin/distribute")

add_custom_command(TARGET StereoKitC POST_BUILD
  COMMAND ${CMAKE_COMMAND} -E make_directory "${CMAKE_CURRENT_SOURCE_DIR}/${SK_DISTRIBUTE_FOLDER}/bin/${SK_BIN_OS}/${SK_ARCH}/$<CONFIG>"
  COMMAND ${CMAKE_COMMAND} -E copy_if_different "$<TARGET_FILE:StereoKitC>" "${CMAKE_CURRENT_SOURCE_DIR}/${SK_DISTRIBUTE_FOLDER}/bin/${SK_BIN_OS}/${SK_ARCH}/$<CONFIG>/$<TARGET_FILE_NAME:StereoKitC>"
  COMMAND ${CMAKE_COMMAND} -E make_directory "${CMAKE_CURRENT_SOURCE_DIR}/${SK_DISTRIBUTE_FOLDER}/include"
  COMMAND ${CMAKE_COMMAND} -E copy_if_different "${CMAKE_CURRENT_SOURCE_DIR}/StereoKitC/stereokit.h" "${CMAKE_CURRENT_SOURCE_DIR}/StereoKitC/stereokit_ui.h" "${CMAKE_CURRENT_SOURCE_DIR}/${SK_DISTRIBUTE_FOLDER}/include/" )
if (SK_SEPARATE_DBG)
  add_custom_command(TARGET StereoKitC POST_BUILD
    COMMAND ${CMAKE_COMMAND} -E copy_if_different "$<TARGET_FILE_DIR:StereoKitC>/$<TARGET_FILE_BASE_NAME:StereoKitC>${SK_BIN_DEBUG_EXT}" "${CMAKE_CURRENT_SOURCE_DIR}/${SK_DISTRIBUTE_FOLDER}/bin/${SK_BIN_OS}/${SK_ARCH}/$<CONFIG>/${SK_LIB_PREFIX}$<TARGET_FILE_BASE_NAME:StereoKitC>${SK_BIN_DEBUG_EXT}" )
endif()
if (SK_DYNAMIC_OPENXR)
  add_custom_command(TARGET StereoKitC POST_BUILD
    COMMAND ${CMAKE_COMMAND} -E make_directory "${CMAKE_CURRENT_SOURCE_DIR}/${SK_DISTRIBUTE_FOLDER}/bin/${SK_BIN_OS}/${SK_ARCH}/$<CONFIG>/standard"
    COMMAND ${CMAKE_COMMAND} -E copy_if_different "$<TARGET_FILE:openxr_loader>" "${CMAKE_CURRENT_SOURCE_DIR}/${SK_DISTRIBUTE_FOLDER}/bin/${SK_BIN_OS}/${SK_ARCH}/$<CONFIG>/standard/$<TARGET_FILE_NAME:openxr_loader>" )
endif()

###########################################
## StereoKitCTest                        ##
###########################################

if(CMAKE_SYSTEM_NAME STREQUAL "WindowsStore")
  set(SK_WIN32 WIN32)
endif()

if (SK_BUILD_TESTS)
  add_executable( StereoKitCTest ${SK_WIN32}
    Examples/StereoKitCTest/main.cpp
    Examples/StereoKitCTest/demo_envmap.h
    Examples/StereoKitCTest/demo_envmap.cpp
    Examples/StereoKitCTest/demo_draw.h
    Examples/StereoKitCTest/demo_draw.cpp
    Examples/StereoKitCTest/demo_aliasing.h
    Examples/StereoKitCTest/demo_aliasing.cpp
    Examples/StereoKitCTest/demo_bvh.h
    Examples/StereoKitCTest/demo_bvh.cpp
    Examples/StereoKitCTest/demo_desktop.h
    Examples/StereoKitCTest/demo_desktop.cpp
    Examples/StereoKitCTest/demo_picker.h
    Examples/StereoKitCTest/demo_picker.cpp
    Examples/StereoKitCTest/demo_mic.h
    Examples/StereoKitCTest/demo_mic.cpp
    Examples/StereoKitCTest/demo_sprites.h
    Examples/StereoKitCTest/demo_sprites.cpp
    Examples/StereoKitCTest/scene.h
    Examples/StereoKitCTest/scene.cpp
    Examples/StereoKitCTest/demo_ui.h
    Examples/StereoKitCTest/demo_ui.cpp
    Examples/StereoKitCTest/demo_ui_layout.h
    Examples/StereoKitCTest/demo_ui_layout.cpp
    Examples/StereoKitCTest/demo_world.h
    Examples/StereoKitCTest/demo_world.cpp
    Examples/StereoKitCTest/demo_anchors.h
    Examples/StereoKitCTest/demo_anchors.cpp
    Examples/StereoKitCTest/demo_windows.h
    Examples/StereoKitCTest/demo_windows.cpp
    Examples/StereoKitCTest/demo_lines.h
    Examples/StereoKitCTest/demo_lines.cpp
    Examples/StereoKitCTest/demo_lighting.h
    Examples/StereoKitCTest/demo_lighting.cpp
    Examples/StereoKitCTest/skt_lighting.h
    Examples/StereoKitCTest/skt_lighting.cpp
    Examples/StereoKitCTest/Shaders/skt_default_lighting.hlsl.h
    Examples/StereoKitCTest/Shaders/skt_light_only.hlsl.h
  )

  target_link_libraries( StereoKitCTest
    StereoKitC
  )

  if (MSVC AND SK_MULTITHREAD_BUILD_BY_DEFAULT)
    target_compile_options(StereoKitCTest PRIVATE "/MP")
  endif()

  #target_link_options   (StereoKitCTest PRIVATE ${SK_LINKER_FLAGS})

  set (source      ${CMAKE_CURRENT_SOURCE_DIR}/Examples/Assets)
  set (destination $<TARGET_FILE_DIR:StereoKitCTest>/Assets)
  add_custom_command(
    TARGET StereoKitCTest
    COMMAND ${CMAKE_COMMAND} -E copy_directory ${source} ${destination}
    COMMENT "Copy resources from ${source} => ${destination}")
endif()

###########################################
## Multi-threaded build MSVC             ##
###########################################

# Setup Visual Studio to use multi-threaded compilation by
# default, this is mostly for when using Visual Studio as
# the IDE. CLI users can pass in command line arguments.
if (MSVC AND SK_MULTITHREAD_BUILD_BY_DEFAULT)
  add_compile_options($<$<CXX_COMPILER_ID:MSVC>:/MP>)
  target_compile_options(openxr_loader PRIVATE "/MP")
  target_compile_options(StereoKitC PRIVATE "/MP")
endif()

###########################################
## Installation                          ##
###########################################

# For installing on Linux
# find_package(PkgConfig)

#install(
#  TARGETS StereoKitC 
#  EXPORT  StereoKitC-targets
#)
#
#install(
#  FILES       "StereoKitC/stereokit.h" "StereoKitC/stereokit_ui.h" "tools/include/stereokit.hlsli"
#  DESTINATION include)
#
#install(
#  FILES       "tools/skshaderc" 
#  DESTINATION bin)
#
#install(
#  EXPORT      StereoKitC-targets
#  FILE        StereoKitCConfig.cmake
#  NAMESPACE   StereoKitC::
#  DESTINATION "${CMAKE_INSTALL_PREFIX}/lib/cmake/StereoKitC"
#)<|MERGE_RESOLUTION|>--- conflicted
+++ resolved
@@ -492,14 +492,10 @@
   PRIVATE
     ${OPENXR_LIB}
     ${PHYSICS_LIB}
-<<<<<<< HEAD
-    openxr_loader
-    meshoptimizer
-=======
->>>>>>> d7ea7a71
     ${LINUX_LIBS}
     ${WINDOWS_LIBS}
     ${CMAKE_DL_LIBS}
+    meshoptimizer
   PUBLIC
     ${ANDROID_LIBS}
 )
