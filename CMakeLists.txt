# SPDX-License-Identifier: MIT
# Copyright 2021, Collabora, Ltd.
# Copyright Moses Turner, 2021.
# Copyright (c) 2021-2024 Nick Klingensmith
# Copyright (c) 2023-2024 Qualcomm Technologies, Inc.
# Many thanks to Ryan Pavlik for showing the way

# This build file has the following options
# - SK_MULTITHREAD_BUILD_BY_DEFAULT
#     MSVC only, on by default. This forces projects here to
#     build with multi-threading (/MP)
# - SK_BUILD_TESTS
#     Build the StereoKitCTest project in addition to the StereoKitC
#     library. This is off by default.
# - SK_BUILD_SHARED_LIBS
#     Should StereoKit build as a shared, or static library?
# - SK_DYNAMIC_OPENXR
#     Dynamic link with the standard OpenXR Loader. Not what you want
#     on desktop, but on Android you may need to dynamic link with other
#     loaders.

cmake_minimum_required(VERSION 3.10)

if (CMAKE_VERSION VERSION_GREATER_EQUAL "3.24.0")
  cmake_policy(SET CMP0135 NEW)
endif()

set(CMAKE_CXX_STANDARD 17)
set(CMAKE_CXX_STANDARD_REQUIRED ON)

project(StereoKit VERSION "0.3.9" LANGUAGES CXX C)

# Add this repository's cmake modules to CMAKE_MODULE_PATH
list(INSERT CMAKE_MODULE_PATH 0 ${CMAKE_CURRENT_LIST_DIR}/cmake)

###########################################
## Options                               ##
###########################################

set(SK_BUILD_OPENXR_LOADER          ON  CACHE BOOL "Build the openxr_loader target from StereoKit")
set(SK_MULTITHREAD_BUILD_BY_DEFAULT ON  CACHE BOOL "MSVC only, on by default. This forces projects here to build with multi-threading (/MP)")
set(SK_BUILD_TESTS                  ON  CACHE BOOL "Build the StereoKitCTest project in addition to the StereoKitC library.")
set(SK_BUILD_SHARED_LIBS            ON  CACHE BOOL "Should StereoKit build as a shared, or static library?")
set(SK_DYNAMIC_OPENXR               OFF CACHE BOOL "Dynamic link with the standard OpenXR Loader. Not what you want on desktop, but on Android you may need to dynamic link with other loaders.")
set(FORCE_COLORED_OUTPUT            OFF CACHE BOOL "Always produce ANSI-colored output (GNU/Clang only).")

###########################################
## Configuration settings                ##
###########################################

# Default build configuration to Release 
if (NOT EXISTS ${CMAKE_BINARY_DIR}/CMakeCache.txt)
    if (NOT CMAKE_BUILD_TYPE)
        set(CMAKE_BUILD_TYPE "Release" CACHE STRING "" FORCE)
    endif()
endif()

# Only export functions that are explicitly marked for export
set(CMAKE_CXX_VISIBILITY_PRESET hidden)
set(CMAKE_C_VISIBILITY_PRESET hidden)

###########################################
## Source Link                           ##
###########################################

if (MSVC)
  if ("${CMAKE_C_COMPILER_VERSION}" VERSION_GREATER_EQUAL "19.20")
    include(SourceLink)
    file(TO_NATIVE_PATH "${PROJECT_BINARY_DIR}/source_link.json" SOURCE_LINK_JSON)
    source_link(${PROJECT_SOURCE_DIR} ${SOURCE_LINK_JSON})
    set(CMAKE_EXE_LINKER_FLAGS "${CMAKE_EXE_LINKER_FLAGS} /SOURCELINK:${SOURCE_LINK_JSON}")
    set(CMAKE_SHARED_LINKER_FLAGS "${CMAKE_SHARED_LINKER_FLAGS} /SOURCELINK:${SOURCE_LINK_JSON}")
  else()
    message(WARNING "Disabling SourceLink due to old version of MSVC. Please update to VS2019!")
  endif()
endif()

###########################################
## Pretty colors                         ##
###########################################

if(FORCE_COLORED_OUTPUT)
	if("${CMAKE_CXX_COMPILER_ID}" STREQUAL "GNU")
		add_compile_options(-fdiagnostics-color=always)
	elseif("${CMAKE_CXX_COMPILER_ID}" STREQUAL "Clang")
		add_compile_options(-fcolor-diagnostics)
	endif()
endif()

# Hide shader compile metadata unless we're in verbose mode
set(SK_SHADER_VERBOSITY "-si")
if(CMAKE_VERBOSE_MAKEFILE)
  set(SK_SHADER_VERBOSITY "")
endif()

###########################################
## Platform Specific Settings            ##
###########################################

if (ANDROID)
  set(SK_SHADER_TARGETS "e")
  set(ANDROID_LIBS
    android
    EGL)
  if (SK_DYNAMIC_OPENXR)
    add_definitions("-DSK_DYNAMIC_OPENXR")
  endif()
elseif(EMSCRIPTEN)
  #set(EMSCRIPTEN_LIBS)
  set(SK_BUILD_OPENXR_LOADER OFF)
  set(SK_BUILD_SHARED_LIBS OFF)
  set(SK_SHADER_TARGETS "w")
  add_definitions("-D_XM_NO_INTRINSICS_")
  set(SK_LINKER_FLAGS 
    -sFULL_ES3
    -sMIN_WEBGL_VERSION=2
    -sMAX_WEBGL_VERSION=2
    -sFORCE_FILESYSTEM=1
    -sALLOW_MEMORY_GROWTH=1
    -g
    -gsource-map )
elseif (UNIX)
  set(SK_SHADER_TARGETS "e")
  set(LINUX_LIBS
    Threads::Threads
    EGL
    gbm
    X11
    Xfixes
    fontconfig )

  add_definitions("-DSKG_LINUX_EGL")
  # Add pthreads
  set(THREADS_PREFER_PTHREAD_FLAG ON)
  find_package(Threads REQUIRED)

elseif(WIN32)
  set(SK_SHADER_TARGETS "x")
  add_definitions("-D_CRT_SECURE_NO_WARNINGS")
  set(WINDOWS_LIBS
    Comdlg32
    DXGI
    D3D11)
    if (MSVC)
      list(APPEND WINDOWS_LIBS WindowsApp) # Required for ISAC spatial audio code
    endif()
endif()

if(CMAKE_SYSTEM_NAME STREQUAL "WindowsStore")
  add_definitions("-DWINDOWS_UWP")
endif()

# On Android, shared lib SK has a JNI_OnLoad, which can conflict with dev
# provided JNI_OnLoad in apps that consume SK as a static library.
if (SK_BUILD_SHARED_LIBS)
  add_definitions("-DSK_BUILD_SHARED")
else()
  add_definitions("-DSK_BUILD_STATIC")
endif()

###########################################
## Dependencies                          ##
###########################################

# See: https://github.com/cpm-cmake/CPM.cmake
include("cmake/CPM.cmake")

#### OpenXR - https://www.khronos.org/openxr/ ####
if (SK_BUILD_OPENXR_LOADER)
  CPMAddPackage( # We're scraping the comment after the NAME for some other scripts
    NAME openxr_loader # 1.0.34
    GITHUB_REPOSITORY KhronosGroup/OpenXR-SDK
    GIT_TAG 288d3a7ebc1ad959f62d51da75baa3d27438c499
    OPTIONS
    "BUILD_WITH_SYSTEM_JSONCPP OFF"
    "BUILD_WITH_XCB_HEADERS OFF"
    "DYNAMIC_LOADER ${SK_DYNAMIC_OPENXR}"
  )
  
  set(OPENXR_LIB openxr_loader)
endif()

<<<<<<< HEAD
#### meshoptimizer - https://github.com/zeux/meshoptimizer ####
CPMAddPackage(
  NAME meshoptimizer # v0.20
  GITHUB_REPOSITORY zeux/meshoptimizer
  GIT_TAG           c21d3be6ddf627f8ca852ba4b6db9903b0557858
)

###########################################
## Shader Compiler                       ##
###########################################

set(SK_SRC_SHADERS_HLSL
  StereoKitC/shaders_builtin/shader_builtin_blit.hlsl
  StereoKitC/shaders_builtin/shader_builtin_default.hlsl
  StereoKitC/shaders_builtin/shader_builtin_equirect.hlsl
  StereoKitC/shaders_builtin/shader_builtin_font.hlsl
  StereoKitC/shaders_builtin/shader_builtin_lines.hlsl
  StereoKitC/shaders_builtin/shader_builtin_pbr.hlsl
  StereoKitC/shaders_builtin/shader_builtin_pbr_clip.hlsl
  StereoKitC/shaders_builtin/shader_builtin_skybox.hlsl
  StereoKitC/shaders_builtin/shader_builtin_ui.hlsl
  StereoKitC/shaders_builtin/shader_builtin_ui_box.hlsl
  StereoKitC/shaders_builtin/shader_builtin_ui_quadrant.hlsl
  StereoKitC/shaders_builtin/shader_builtin_ui_aura.hlsl
  StereoKitC/shaders_builtin/shader_builtin_unlit.hlsl
  StereoKitC/shaders_builtin/shader_builtin_unlit_clip.hlsl )

set(SK_SRC_SHADERS_H
  StereoKitC/shaders_builtin/shader_builtin.h )

set(SK_SHADER_COMPILER "${CMAKE_CURRENT_SOURCE_DIR}/tools/skshaderc")
foreach(SHADER ${SK_SRC_SHADERS_HLSL})
  if (WIN32)
    set(SK_SHADER_TARGETS "x")
  elseif(ANDROID)
    set(SK_SHADER_TARGETS "e")
  elseif(EMSCRIPTEN)
    set(SK_SHADER_TARGETS "w")
  elseif(UNIX)
    set(SK_SHADER_TARGETS "e")
  endif()

  # Hide shader compile metadata unless we're in verbose mode
  set(SK_SHADER_VERBOSITY "-si")
  if(CMAKE_VERBOSE_MAKEFILE)
    set(SK_SHADER_VERBOSITY "")
  endif()

  get_filename_component(SHADER_NAME ${SHADER} NAME)
  add_custom_command(
    OUTPUT ${CMAKE_BINARY_DIR}/shaders/${SHADER_NAME}.h
    COMMAND ${SK_SHADER_COMPILER} -O3 -f -h -z ${SK_SHADER_VERBOSITY} -t ${SK_SHADER_TARGETS} -i ${CMAKE_CURRENT_SOURCE_DIR}/tools/include -o ${CMAKE_BINARY_DIR}/shaders/ ${CMAKE_CURRENT_SOURCE_DIR}/${SHADER} )
  list(APPEND SK_SRC_SHADERS_H ${CMAKE_BINARY_DIR}/shaders/${SHADER_NAME}.h)
endforeach(SHADER)
=======
CPMAddPackage( # We're scraping the comment after the NAME for some other scripts
  NAME sk_gpu # 2024.3.31
  URL https://github.com/StereoKit/sk_gpu/releases/download/v2024.3.31/sk_gpu.v2024.3.31.zip
  OPTIONS
  "SKG_HEADER OFF"
)
>>>>>>> 99984173

###########################################
## StereoKitC                            ##
###########################################

set(SK_SRC_CODE
  StereoKitC/stereokit.h

  StereoKitC/_stereokit.h
  StereoKitC/_stereokit_ui.h
  StereoKitC/color.cpp
  StereoKitC/backend.cpp
  StereoKitC/device.cpp
  StereoKitC/device.h
  StereoKitC/hierarchy.h
  StereoKitC/hierarchy.cpp
  StereoKitC/log.h
  StereoKitC/log.cpp
  StereoKitC/rect_atlas.h
  StereoKitC/rect_atlas.cpp
  StereoKitC/sk_math.h
  StereoKitC/sk_math_dx.h
  StereoKitC/sk_math.cpp
  StereoKitC/sk_memory.h
  StereoKitC/sk_memory.cpp
  StereoKitC/spherical_harmonics.h
  StereoKitC/spherical_harmonics.cpp
  StereoKitC/stereokit.cpp )

set(SK_SRC_ASSET_TYPES
  StereoKitC/asset_types/anchor.h
  StereoKitC/asset_types/anchor.cpp
  StereoKitC/asset_types/assets.h
  StereoKitC/asset_types/assets.cpp
  StereoKitC/asset_types/animation.h
  StereoKitC/asset_types/animation.cpp
  StereoKitC/asset_types/font.h
  StereoKitC/asset_types/font.cpp
  StereoKitC/asset_types/material.h
  StereoKitC/asset_types/material.cpp
  StereoKitC/asset_types/mesh.h
  StereoKitC/asset_types/mesh_.h
  StereoKitC/asset_types/mesh.cpp
  StereoKitC/asset_types/model.h
  StereoKitC/asset_types/model.cpp
  StereoKitC/asset_types/model_gltf.cpp
  StereoKitC/asset_types/model_obj.cpp
  StereoKitC/asset_types/model_ply.cpp
  StereoKitC/asset_types/model_stl.cpp
  StereoKitC/asset_types/shader.h
  StereoKitC/asset_types/shader.cpp
  StereoKitC/asset_types/sound.h
  StereoKitC/asset_types/sound.cpp
  StereoKitC/asset_types/sprite.h
  StereoKitC/asset_types/sprite.cpp
  StereoKitC/asset_types/texture.h
  StereoKitC/asset_types/texture_.h
  StereoKitC/asset_types/texture.cpp )

set(SK_SRC_LIBRARIES
  StereoKitC/libraries/aileron_font_data.h
  StereoKitC/libraries/default_controller_l.h
  StereoKitC/libraries/default_controller_r.h
  StereoKitC/libraries/atomic_util.h
  StereoKitC/libraries/array.h
  StereoKitC/libraries/cgltf.h
  StereoKitC/libraries/cgltf.cpp
  StereoKitC/libraries/ferr_hash.h
  StereoKitC/libraries/ferr_hash.cpp
  StereoKitC/libraries/isac_spatial_sound.h
  StereoKitC/libraries/isac_spatial_sound.cpp
  StereoKitC/libraries/micro_ply.h
  StereoKitC/libraries/miniaudio.h
  StereoKitC/libraries/miniaudio.cpp
  StereoKitC/libraries/qoi.h
  StereoKitC/libraries/qoi.cpp
  StereoKitC/libraries/sk_gpu.h
  StereoKitC/libraries/sk_gpu.cpp
  StereoKitC/libraries/sokol_time.h
  StereoKitC/libraries/sokol_time.cpp
  StereoKitC/libraries/stb_image.h
  StereoKitC/libraries/stb_image_write.h
  StereoKitC/libraries/stb_truetype.h
  StereoKitC/libraries/stb.cpp
  StereoKitC/libraries/stref.h
  StereoKitC/libraries/stref.cpp
  StereoKitC/libraries/unicode.h
  StereoKitC/libraries/unicode.cpp
  StereoKitC/libraries/ferr_thread.h
  StereoKitC/libraries/ferr_thread.cpp )

set(SK_SRC_UTILS
  StereoKitC/utils/sdf.h
  StereoKitC/utils/sdf.cpp
  StereoKitC/utils/random.h
  StereoKitC/utils/random.cpp)

set(SK_SRC_SYSTEMS
  StereoKitC/systems/_stereokit_systems.h
  StereoKitC/systems/_stereokit_systems.cpp
  StereoKitC/systems/audio.h
  StereoKitC/systems/audio.cpp
  StereoKitC/systems/bbox.h
  StereoKitC/systems/bbox.cpp
  StereoKitC/systems/bvh.h
  StereoKitC/systems/bvh.cpp  
  StereoKitC/systems/defaults.h
  StereoKitC/systems/defaults.cpp
  StereoKitC/systems/input.h
  StereoKitC/systems/input.cpp
  StereoKitC/systems/input_keyboard.h
  StereoKitC/systems/input_keyboard.cpp
  StereoKitC/systems/input_render.h
  StereoKitC/systems/input_render.cpp
  StereoKitC/systems/line_drawer.h
  StereoKitC/systems/line_drawer.cpp
  StereoKitC/systems/render.h
  StereoKitC/systems/render_.h
  StereoKitC/systems/render.cpp
  StereoKitC/systems/render_pipeline.h
  StereoKitC/systems/render_pipeline.cpp
  StereoKitC/systems/sprite_drawer.h
  StereoKitC/systems/sprite_drawer.cpp
  StereoKitC/systems/system.h
  StereoKitC/systems/system.cpp
  StereoKitC/systems/text.h
  StereoKitC/systems/text.cpp  
  StereoKitC/systems/world.h
  StereoKitC/systems/world.cpp )

set(SK_SRC_HANDS
  StereoKitC/hands/hand_mouse.h
  StereoKitC/hands/hand_mouse.cpp
  StereoKitC/hands/hand_override.h
  StereoKitC/hands/hand_override.cpp
  StereoKitC/hands/hand_oxr_articulated.h
  StereoKitC/hands/hand_oxr_articulated.cpp
  StereoKitC/hands/hand_oxr_controller.h
  StereoKitC/hands/hand_oxr_controller.cpp
  StereoKitC/hands/hand_poses.h
  StereoKitC/hands/input_hand.h
  StereoKitC/hands/input_hand.cpp )

set(SK_SRC_PLATFORMS
  StereoKitC/platforms/android.cpp
  StereoKitC/platforms/android.h
  StereoKitC/platforms/linux.h
  StereoKitC/platforms/linux.cpp
  StereoKitC/platforms/platform.h
  StereoKitC/platforms/_platform.h
  StereoKitC/platforms/platform.cpp
  StereoKitC/platforms/platform_common_win.cpp
  StereoKitC/platforms/platform_common_unix.cpp
  StereoKitC/platforms/web.h
  StereoKitC/platforms/web.cpp
  StereoKitC/platforms/uwp.h
  StereoKitC/platforms/uwp.cpp
  StereoKitC/platforms/win32.h
  StereoKitC/platforms/win32.cpp )

set(SK_SRC_XR_BACKENDS
  StereoKitC/xr_backends/openxr.h
  StereoKitC/xr_backends/openxr.cpp
  StereoKitC/xr_backends/openxr_extensions.h
  StereoKitC/xr_backends/openxr_input.h
  StereoKitC/xr_backends/openxr_input.cpp
  StereoKitC/xr_backends/openxr_scene_understanding.h
  StereoKitC/xr_backends/openxr_scene_understanding.cpp
  StereoKitC/xr_backends/openxr_view.h
  StereoKitC/xr_backends/openxr_view.cpp
  StereoKitC/xr_backends/xr.h
  StereoKitC/xr_backends/xr.cpp
  StereoKitC/xr_backends/simulator.h
  StereoKitC/xr_backends/simulator.cpp
  StereoKitC/xr_backends/window.h
  StereoKitC/xr_backends/window.cpp
  StereoKitC/xr_backends/offscreen.h
  StereoKitC/xr_backends/offscreen.cpp
  StereoKitC/xr_backends/anchor_openxr_msft.h
  StereoKitC/xr_backends/anchor_openxr_msft.cpp
  StereoKitC/xr_backends/anchor_stage.h
  StereoKitC/xr_backends/anchor_stage.cpp )

set(SK_SRC_TOOLS
  StereoKitC/tools/virtual_keyboard.h
  StereoKitC/tools/virtual_keyboard.cpp
  StereoKitC/tools/file_picker.h
  StereoKitC/tools/file_picker.cpp
  StereoKitC/tools/tools.h
  StereoKitC/tools/tools.cpp )

set(SK_SRC_UI
  StereoKitC/stereokit_ui.h
  StereoKitC/ui/stereokit_ui.cpp
  StereoKitC/ui/ui_layout.h
  StereoKitC/ui/ui_layout.cpp
  StereoKitC/ui/ui_core.h
  StereoKitC/ui/ui_core.cpp
  StereoKitC/ui/ui_theming.h
  StereoKitC/ui/ui_theming.cpp )

set(SK_SRC_SHADERS_H
  StereoKitC/shaders_builtin/shader_builtin.h )

# Switch between a static or shared library based on
# the cmake options provided.
if (SK_BUILD_SHARED_LIBS)
  set(LIBRARY_TYPE SHARED)
else()
  set(LIBRARY_TYPE STATIC)
endif()

add_library(StereoKitC ${LIBRARY_TYPE}
  ${SK_SRC_CODE}
  ${SK_SRC_ASSET_TYPES}
  ${SK_SRC_LIBRARIES}
  ${SK_SRC_UTILS}
  ${SK_SRC_SYSTEMS}
  ${SK_SRC_HANDS}
  ${SK_SRC_PLATFORMS}
  ${SK_SRC_XR_BACKENDS}
  ${SK_SRC_TOOLS}
  ${SK_SRC_UI}
  ${SK_SRC_SHADERS_H} )

skshaderc_compile_headers(StereoKitC
  ${CMAKE_BINARY_DIR}/shaders
  "-O3 -f -z ${SK_SHADER_VERBOSITY} -t ${SK_SHADER_TARGETS} -i ${CMAKE_CURRENT_SOURCE_DIR}/tools/include"
  StereoKitC/shaders_builtin/shader_builtin_blit.hlsl
  StereoKitC/shaders_builtin/shader_builtin_default.hlsl
  StereoKitC/shaders_builtin/shader_builtin_equirect.hlsl
  StereoKitC/shaders_builtin/shader_builtin_font.hlsl
  StereoKitC/shaders_builtin/shader_builtin_lines.hlsl
  StereoKitC/shaders_builtin/shader_builtin_pbr.hlsl
  StereoKitC/shaders_builtin/shader_builtin_pbr_clip.hlsl
  StereoKitC/shaders_builtin/shader_builtin_skybox.hlsl
  StereoKitC/shaders_builtin/shader_builtin_ui.hlsl
  StereoKitC/shaders_builtin/shader_builtin_ui_box.hlsl
  StereoKitC/shaders_builtin/shader_builtin_ui_quadrant.hlsl
  StereoKitC/shaders_builtin/shader_builtin_ui_aura.hlsl
  StereoKitC/shaders_builtin/shader_builtin_unlit.hlsl
  StereoKitC/shaders_builtin/shader_builtin_unlit_clip.hlsl )

# Set up Visual Studio folders/filters for a more organized
# workspace there.
source_group("code"            FILES ${SK_SRC_CODE})
source_group("asset_types"     FILES ${SK_SRC_ASSET_TYPES})
source_group("libraries"       FILES ${SK_SRC_LIBRARIES})
source_group("utils"           FILES ${SK_SRC_UTILS})
source_group("systems"         FILES ${SK_SRC_SYSTEMS})
source_group("hands"           FILES ${SK_SRC_HANDS})
source_group("platform"        FILES ${SK_SRC_PLATFORMS})
source_group("xr_backends"     FILES ${SK_SRC_XR_BACKENDS})
source_group("tools"           FILES ${SK_SRC_TOOLS})
source_group("ui"              FILES ${SK_SRC_UI})
source_group("shaders_builtin" FILES ${SK_SRC_SHADERS_H})

if (NOT MSVC)
  # DirectXMath on non-msvc compilers needs a few extra files
  set(LINUX_INCLUDES
    StereoKitC/lib/include_no_win/)
  set(SK_BIN_DEBUG_EXT ".so.dbg")

  if (NOT EMSCRIPTEN)
    set(SK_SEPARATE_DBG ON)
    add_custom_command(TARGET StereoKitC POST_BUILD
      COMMAND ${CMAKE_OBJCOPY} --only-keep-debug $<TARGET_FILE:StereoKitC> $<TARGET_FILE_DIR:StereoKitC>/$<TARGET_FILE_BASE_NAME:StereoKitC>${SK_BIN_DEBUG_EXT}
      COMMAND ${CMAKE_STRIP} --strip-debug $<TARGET_FILE:StereoKitC>
      COMMAND ${CMAKE_OBJCOPY} --add-gnu-debuglink=$<TARGET_FILE_DIR:StereoKitC>/$<TARGET_FILE_BASE_NAME:StereoKitC>${SK_BIN_DEBUG_EXT} $<TARGET_FILE:StereoKitC>
    )
  endif()
  if (SK_DYNAMIC_OPENXR)
    add_custom_command(TARGET StereoKitC POST_BUILD
      COMMAND ${CMAKE_STRIP} --strip-debug $<TARGET_FILE:openxr_loader>
    )
  endif()
else()
  set(SK_BIN_DEBUG_EXT ".pdb")
  set(SK_SEPARATE_DBG ON)
endif()

target_include_directories(StereoKitC
  PUBLIC
    $<BUILD_INTERFACE:${CMAKE_CURRENT_SOURCE_DIR}/StereoKitC>
    $<INSTALL_INTERFACE:include>
  PRIVATE
    ${CMAKE_CURRENT_BINARY_DIR}/StereoKitC/
    ${LINUX_INCLUDES}
)

target_link_libraries( StereoKitC
  PRIVATE
    ${OPENXR_LIB}
    ${PHYSICS_LIB}
    ${LINUX_LIBS}
    ${WINDOWS_LIBS}
    ${CMAKE_DL_LIBS}
    meshoptimizer
  PUBLIC
    sk_gpu
    ${ANDROID_LIBS}
)

# Compiler options for all the targets, now that they're all present
if(CMAKE_CXX_COMPILER_ID MATCHES "Clang|GNU")
  set(SK_RELEASE_COMPILE -g -O3 -fdata-sections -ffunction-sections -flto)
  set(SK_RELEASE_LINK    -Wl,--gc-sections -flto)
  set(SK_WARNING_FLAG    -w)
elseif(CMAKE_CXX_COMPILER_ID MATCHES "MSVC")
  set(SK_RELEASE_COMPILE /O2 /DNDEBUG /Zi /Gy)
  set(SK_RELEASE_LINK    /DEBUG /INCREMENTAL:NO /OPT:REF /OPT:ICF) # See: https://learn.microsoft.com/en-us/cpp/build/reference/debug-generate-debug-info?view=msvc-170
  set(SK_WARNING_FLAG    /W0)
endif()

if (SK_BUILD_OPENXR_LOADER)
  target_compile_options(openxr_loader PRIVATE ${SK_WARNING_FLAG})
  target_compile_options(openxr_loader PRIVATE "$<$<CONFIG:RELEASE>:${SK_RELEASE_COMPILE}>")
  target_link_options   (openxr_loader PRIVATE "$<$<CONFIG:RELEASE>:${SK_RELEASE_LINK}>")
endif()
target_compile_options(StereoKitC PRIVATE "$<$<CONFIG:RELEASE>:${SK_RELEASE_COMPILE}>")
target_link_options   (StereoKitC PRIVATE "$<$<CONFIG:RELEASE>:${SK_RELEASE_LINK}>")
target_link_options   (StereoKitC PUBLIC ${SK_LINKER_FLAGS})

###########################################
## Copy binaries to the distribute folder##
###########################################

if (CMAKE_SYSTEM_NAME STREQUAL "WindowsStore")
  set(SK_BIN_OS "UWP")
elseif (WIN32)
  set(SK_BIN_OS "Win32")
elseif(ANDROID)
  set(SK_BIN_OS "Android")
elseif(UNIX)
  set(SK_BIN_OS "Linux")
elseif(EMSCRIPTEN)
  set(SK_BIN_OS "WASM")
else()
  set(SK_BIN_OS "Unknown")
endif()

if(ANDROID)
  set(SK_ARCH ${ANDROID_ABI})
  set(SK_LIB_PREFIX "lib")
elseif(WIN32)
  if(CMAKE_VS_PLATFORM_NAME STREQUAL "ARM" OR CMAKE_VS_PLATFORM_NAME STREQUAL "ARM64")
    set(SK_ARCH ${CMAKE_VS_PLATFORM_NAME})
  elseif(CMAKE_SIZEOF_VOID_P EQUAL 8)
    set(SK_ARCH "x64")
  else()
    set(SK_ARCH "x86")
  endif()
elseif(CMAKE_SYSTEM_NAME STREQUAL "Linux")
  if(CMAKE_SYSTEM_PROCESSOR)
    set(SK_ARCH ${CMAKE_SYSTEM_PROCESSOR})
  else()
    set(SK_ARCH ${CMAKE_HOST_SYSTEM_PROCESSOR})
  endif()
  if (SK_ARCH STREQUAL "x86_64")
    set(SK_ARCH "x64")
  endif()
  set(SK_LIB_PREFIX "lib")
else()
  set(SK_ARCH "Unknown")
endif()

set(SK_DISTRIBUTE_FOLDER "bin/distribute")

add_custom_command(TARGET StereoKitC POST_BUILD
  COMMAND ${CMAKE_COMMAND} -E make_directory "${CMAKE_CURRENT_SOURCE_DIR}/${SK_DISTRIBUTE_FOLDER}/bin/${SK_BIN_OS}/${SK_ARCH}/$<CONFIG>"
  COMMAND ${CMAKE_COMMAND} -E copy_if_different "$<TARGET_FILE:StereoKitC>" "${CMAKE_CURRENT_SOURCE_DIR}/${SK_DISTRIBUTE_FOLDER}/bin/${SK_BIN_OS}/${SK_ARCH}/$<CONFIG>/$<TARGET_FILE_NAME:StereoKitC>"
  COMMAND ${CMAKE_COMMAND} -E make_directory "${CMAKE_CURRENT_SOURCE_DIR}/${SK_DISTRIBUTE_FOLDER}/include"
  COMMAND ${CMAKE_COMMAND} -E copy_if_different "${CMAKE_CURRENT_SOURCE_DIR}/StereoKitC/stereokit.h" "${CMAKE_CURRENT_SOURCE_DIR}/StereoKitC/stereokit_ui.h" "${CMAKE_CURRENT_SOURCE_DIR}/${SK_DISTRIBUTE_FOLDER}/include/" )
add_custom_command(TARGET StereoKitC POST_BUILD
  COMMAND ${CMAKE_COMMAND} -E copy_directory "${sk_gpu_SOURCE_DIR}/tools" "${CMAKE_CURRENT_SOURCE_DIR}/tools/skshaderc" )
if (SK_SEPARATE_DBG)
  add_custom_command(TARGET StereoKitC POST_BUILD
    COMMAND ${CMAKE_COMMAND} -E copy_if_different "$<TARGET_FILE_DIR:StereoKitC>/$<TARGET_FILE_BASE_NAME:StereoKitC>${SK_BIN_DEBUG_EXT}" "${CMAKE_CURRENT_SOURCE_DIR}/${SK_DISTRIBUTE_FOLDER}/bin/${SK_BIN_OS}/${SK_ARCH}/$<CONFIG>/${SK_LIB_PREFIX}$<TARGET_FILE_BASE_NAME:StereoKitC>${SK_BIN_DEBUG_EXT}" )
endif()
if (SK_DYNAMIC_OPENXR)
  add_custom_command(TARGET StereoKitC POST_BUILD
    COMMAND ${CMAKE_COMMAND} -E make_directory "${CMAKE_CURRENT_SOURCE_DIR}/${SK_DISTRIBUTE_FOLDER}/bin/${SK_BIN_OS}/${SK_ARCH}/$<CONFIG>/standard"
    COMMAND ${CMAKE_COMMAND} -E copy_if_different "$<TARGET_FILE:openxr_loader>" "${CMAKE_CURRENT_SOURCE_DIR}/${SK_DISTRIBUTE_FOLDER}/bin/${SK_BIN_OS}/${SK_ARCH}/$<CONFIG>/standard/$<TARGET_FILE_NAME:openxr_loader>" )
endif()

###########################################
## StereoKitCTest                        ##
###########################################

if(CMAKE_SYSTEM_NAME STREQUAL "WindowsStore")
  set(SK_WIN32 WIN32)
endif()

if (SK_BUILD_TESTS)
  add_executable( StereoKitCTest ${SK_WIN32}
    Examples/StereoKitCTest/main.cpp
    Examples/StereoKitCTest/demo_envmap.h
    Examples/StereoKitCTest/demo_envmap.cpp
    Examples/StereoKitCTest/demo_draw.h
    Examples/StereoKitCTest/demo_draw.cpp
    Examples/StereoKitCTest/demo_aliasing.h
    Examples/StereoKitCTest/demo_aliasing.cpp
    Examples/StereoKitCTest/demo_bvh.h
    Examples/StereoKitCTest/demo_bvh.cpp
    Examples/StereoKitCTest/demo_desktop.h
    Examples/StereoKitCTest/demo_desktop.cpp
    Examples/StereoKitCTest/demo_picker.h
    Examples/StereoKitCTest/demo_picker.cpp
    Examples/StereoKitCTest/demo_mic.h
    Examples/StereoKitCTest/demo_mic.cpp
    Examples/StereoKitCTest/demo_sprites.h
    Examples/StereoKitCTest/demo_sprites.cpp
    Examples/StereoKitCTest/scene.h
    Examples/StereoKitCTest/scene.cpp
    Examples/StereoKitCTest/demo_ui.h
    Examples/StereoKitCTest/demo_ui.cpp
    Examples/StereoKitCTest/demo_ui_layout.h
    Examples/StereoKitCTest/demo_ui_layout.cpp
    Examples/StereoKitCTest/demo_world.h
    Examples/StereoKitCTest/demo_world.cpp
    Examples/StereoKitCTest/demo_anchors.h
    Examples/StereoKitCTest/demo_anchors.cpp
    Examples/StereoKitCTest/demo_windows.h
    Examples/StereoKitCTest/demo_windows.cpp
    Examples/StereoKitCTest/demo_lines.h
    Examples/StereoKitCTest/demo_lines.cpp
    Examples/StereoKitCTest/demo_lighting.h
    Examples/StereoKitCTest/demo_lighting.cpp
    Examples/StereoKitCTest/skt_lighting.h
    Examples/StereoKitCTest/skt_lighting.cpp
  )

  target_link_libraries( StereoKitCTest
    StereoKitC
  )

  if (MSVC AND SK_MULTITHREAD_BUILD_BY_DEFAULT)
    target_compile_options(StereoKitCTest PRIVATE "/MP")
  endif()

  skshaderc_compile_headers( StereoKitCTest
    ${CMAKE_BINARY_DIR}/test_shaders
    "-O3 -f ${SK_SHADER_VERBOSITY} -t ${SK_SHADER_TARGETS} -i ${CMAKE_CURRENT_SOURCE_DIR}/tools/include"
    Examples/StereoKitCTest/Shaders/blit.hlsl
    Examples/StereoKitCTest/Shaders/skt_default_lighting.hlsl
    Examples/StereoKitCTest/Shaders/skt_light_only.hlsl)

  #target_link_options   (StereoKitCTest PRIVATE ${SK_LINKER_FLAGS})

  set (source      ${CMAKE_CURRENT_SOURCE_DIR}/Examples/Assets)
  set (destination $<TARGET_FILE_DIR:StereoKitCTest>/Assets)
  add_custom_command(
    TARGET StereoKitCTest
    COMMAND ${CMAKE_COMMAND} -E copy_directory ${source} ${destination}
    COMMENT "Copy resources from ${source} => ${destination}")
endif()

###########################################
## Multi-threaded build MSVC             ##
###########################################

# Setup Visual Studio to use multi-threaded compilation by
# default, this is mostly for when using Visual Studio as
# the IDE. CLI users can pass in command line arguments.
if (MSVC AND SK_MULTITHREAD_BUILD_BY_DEFAULT)
  add_compile_options($<$<CXX_COMPILER_ID:MSVC>:/MP>)
  target_compile_options(openxr_loader PRIVATE "/MP")
  target_compile_options(StereoKitC PRIVATE "/MP")
endif()

###########################################
## Installation                          ##
###########################################

# For installing on Linux
# find_package(PkgConfig)

#install(
#  TARGETS StereoKitC 
#  EXPORT  StereoKitC-targets
#)
#
#install(
#  FILES       "StereoKitC/stereokit.h" "StereoKitC/stereokit_ui.h" "tools/include/stereokit.hlsli"
#  DESTINATION include)
#
#install(
#  FILES       "tools/skshaderc" 
#  DESTINATION bin)
#
#install(
#  EXPORT      StereoKitC-targets
#  FILE        StereoKitCConfig.cmake
#  NAMESPACE   StereoKitC::
#  DESTINATION "${CMAKE_INSTALL_PREFIX}/lib/cmake/StereoKitC"
#)<|MERGE_RESOLUTION|>--- conflicted
+++ resolved
@@ -180,7 +180,6 @@
   set(OPENXR_LIB openxr_loader)
 endif()
 
-<<<<<<< HEAD
 #### meshoptimizer - https://github.com/zeux/meshoptimizer ####
 CPMAddPackage(
   NAME meshoptimizer # v0.20
@@ -188,61 +187,12 @@
   GIT_TAG           c21d3be6ddf627f8ca852ba4b6db9903b0557858
 )
 
-###########################################
-## Shader Compiler                       ##
-###########################################
-
-set(SK_SRC_SHADERS_HLSL
-  StereoKitC/shaders_builtin/shader_builtin_blit.hlsl
-  StereoKitC/shaders_builtin/shader_builtin_default.hlsl
-  StereoKitC/shaders_builtin/shader_builtin_equirect.hlsl
-  StereoKitC/shaders_builtin/shader_builtin_font.hlsl
-  StereoKitC/shaders_builtin/shader_builtin_lines.hlsl
-  StereoKitC/shaders_builtin/shader_builtin_pbr.hlsl
-  StereoKitC/shaders_builtin/shader_builtin_pbr_clip.hlsl
-  StereoKitC/shaders_builtin/shader_builtin_skybox.hlsl
-  StereoKitC/shaders_builtin/shader_builtin_ui.hlsl
-  StereoKitC/shaders_builtin/shader_builtin_ui_box.hlsl
-  StereoKitC/shaders_builtin/shader_builtin_ui_quadrant.hlsl
-  StereoKitC/shaders_builtin/shader_builtin_ui_aura.hlsl
-  StereoKitC/shaders_builtin/shader_builtin_unlit.hlsl
-  StereoKitC/shaders_builtin/shader_builtin_unlit_clip.hlsl )
-
-set(SK_SRC_SHADERS_H
-  StereoKitC/shaders_builtin/shader_builtin.h )
-
-set(SK_SHADER_COMPILER "${CMAKE_CURRENT_SOURCE_DIR}/tools/skshaderc")
-foreach(SHADER ${SK_SRC_SHADERS_HLSL})
-  if (WIN32)
-    set(SK_SHADER_TARGETS "x")
-  elseif(ANDROID)
-    set(SK_SHADER_TARGETS "e")
-  elseif(EMSCRIPTEN)
-    set(SK_SHADER_TARGETS "w")
-  elseif(UNIX)
-    set(SK_SHADER_TARGETS "e")
-  endif()
-
-  # Hide shader compile metadata unless we're in verbose mode
-  set(SK_SHADER_VERBOSITY "-si")
-  if(CMAKE_VERBOSE_MAKEFILE)
-    set(SK_SHADER_VERBOSITY "")
-  endif()
-
-  get_filename_component(SHADER_NAME ${SHADER} NAME)
-  add_custom_command(
-    OUTPUT ${CMAKE_BINARY_DIR}/shaders/${SHADER_NAME}.h
-    COMMAND ${SK_SHADER_COMPILER} -O3 -f -h -z ${SK_SHADER_VERBOSITY} -t ${SK_SHADER_TARGETS} -i ${CMAKE_CURRENT_SOURCE_DIR}/tools/include -o ${CMAKE_BINARY_DIR}/shaders/ ${CMAKE_CURRENT_SOURCE_DIR}/${SHADER} )
-  list(APPEND SK_SRC_SHADERS_H ${CMAKE_BINARY_DIR}/shaders/${SHADER_NAME}.h)
-endforeach(SHADER)
-=======
 CPMAddPackage( # We're scraping the comment after the NAME for some other scripts
   NAME sk_gpu # 2024.3.31
   URL https://github.com/StereoKit/sk_gpu/releases/download/v2024.3.31/sk_gpu.v2024.3.31.zip
   OPTIONS
   "SKG_HEADER OFF"
 )
->>>>>>> 99984173
 
 ###########################################
 ## StereoKitC                            ##
