#include "ui_core.h"
#include "ui_layout.h"
#include "ui_theming.h"

#include "../libraries/array.h"
#include "../libraries/ferr_hash.h"
#include "../systems/input.h"
#include "../hands/input_hand.h"
#include "../sk_math.h"

#include <float.h>

///////////////////////////////////////////

namespace sk {

///////////////////////////////////////////

array_t<interactor_t> skui_interactors;
float                 skui_finger_radius;
id_hash_t             skui_last_element;
bool32_t              skui_show_volumes;

array_t<bool32_t>    skui_enabled_stack;
array_t<id_hash_t>   skui_id_stack;
array_t<bool>        skui_preserve_keyboard_stack;
array_t<id_hash_t>   skui_preserve_keyboard_ids[2];
array_t<id_hash_t>*  skui_preserve_keyboard_ids_read;
array_t<id_hash_t>*  skui_preserve_keyboard_ids_write;

int32_t skui_input_mode = 2;
int32_t skui_hand_interactors[6] = { -1, -1, -1, -1 };
int32_t skui_mouse_interactor    = -1;
int32_t skui_eye_interactors[2]  = { -1, -1 };

///////////////////////////////////////////

void ui_core_init() {
	skui_finger_radius            = 0;
	skui_last_element             = 0xFFFFFFFFFFFFFFFF;
	skui_show_volumes             = false;
	skui_enabled_stack            = {};
	skui_id_stack                 = {};
	skui_preserve_keyboard_stack  = {};
	skui_preserve_keyboard_ids[0] = {};
	skui_preserve_keyboard_ids[1] = {};
	skui_interactors              = {};

	skui_preserve_keyboard_ids_read  = &skui_preserve_keyboard_ids[0];
	skui_preserve_keyboard_ids_write = &skui_preserve_keyboard_ids[1];

	skui_id_stack.add({ HASH_FNV64_START });

	skui_hand_interactors[0] = interactor_create(interactor_type_point, interactor_event_poke);
	skui_hand_interactors[1] = interactor_create(interactor_type_line,  interactor_event_pinch);
	skui_hand_interactors[2] = interactor_create(interactor_type_line,  (interactor_event_)(interactor_event_poke | interactor_event_pinch));
	skui_hand_interactors[3] = interactor_create(interactor_type_point, interactor_event_poke);
	skui_hand_interactors[4] = interactor_create(interactor_type_line,  interactor_event_pinch);
	skui_hand_interactors[5] = interactor_create(interactor_type_line,  (interactor_event_)(interactor_event_poke | interactor_event_pinch));

	skui_mouse_interactor    = interactor_create(interactor_type_line,  (interactor_event_)(interactor_event_poke | interactor_event_pinch));

	skui_eye_interactors[0]  = interactor_create(interactor_type_line,  (interactor_event_)(interactor_event_poke | interactor_event_pinch));
	skui_eye_interactors[1]  = interactor_create(interactor_type_line,  (interactor_event_)(interactor_event_poke | interactor_event_pinch));

	skui_input_mode = device_display_get_type() == display_type_flatscreen
		? 2  // Mouse
		: 0; // Hands
}

///////////////////////////////////////////

void ui_core_shutdown() {
	skui_interactors             .free();
	skui_enabled_stack           .free();
	skui_id_stack                .free();
	skui_preserve_keyboard_stack .free();
	skui_preserve_keyboard_ids[0].free();
	skui_preserve_keyboard_ids[1].free();
	skui_preserve_keyboard_ids_read  = nullptr;
	skui_preserve_keyboard_ids_write = nullptr;
}

///////////////////////////////////////////

void ui_show_ray(int32_t interactor) {
	interactor_t* actor = &skui_interactors[interactor];
	if ((actor->tracked & button_state_active) == 0) return;

	float length         = 0.5f;
	vec3  uncentered_dir = vec3_normalize(actor->capsule_end_world  - actor->capsule_start_world);
	vec3  centered_dir   = uncentered_dir;
	if (actor->focused_prev != 0) {
		length       = vec3_distance (actor->focus_center_world, actor->capsule_start_world);
		centered_dir = vec3_normalize(actor->focus_center_world - actor->capsule_start_world);
	}

	const int32_t ct = 20;
	line_point_t pts[ct];
	for (int32_t i = 0; i < ct; i += 1) {
		float pct   = (float)i / (float)(ct - 1);
		float blend = pct * pct;
		float d     = pct * length;

		float pct_i = 1 - pct;
		float curve = sin(pct_i * pct_i * 3.14159f);
		float width = 0.002f + curve * 0.0015f;
		pts[i] = line_point_t{ actor->capsule_start_world + vec3_lerp(uncentered_dir*d, centered_dir*d, blend), width, color32{ 255,255,255,(uint8_t)(curve*255) } };
	}
	line_add_listv(pts, ct);
}

void ui_core_hands_step() {
	input_hand_visible(handed_max, true);
	for (int32_t i = 0; i < handed_max; i++) {
		const hand_t*    hand    = input_hand       ((handed_)i);
		const pointer_t* pointer = input_get_pointer(input_hand_pointer_id[i]);

		// Poke
		interactor_update(skui_hand_interactors[i*3 + 0],
			(hand->tracked_state & button_state_just_active) ? hand->fingers[1][4].position : skui_interactors[i].capsule_end_world, hand->fingers[1][4].position, hand->fingers[1][4].radius,
			hand->fingers[1][4].position, hand->palm.orientation, hand->fingers[1][4].position,
			button_state_inactive, hand->tracked_state);

		// Pinch
		interactor_update(skui_hand_interactors[i*3 + 1],
			hand->fingers[0][4].position, hand->fingers[1][4].position, hand->fingers[1][4].radius,
			hand->pinch_pt,    hand->palm.orientation, hand->pinch_pt,
			hand->pinch_state, hand->tracked_state);

		// Hand ray
		float hand_dist = vec3_distance(hand->palm.position, input_head()->position + vec3{0,-0.12,0});
		float ray_dist  = math_lerp(0.35f, 0.15f, math_saturate((hand_dist-0.1f) / 0.4f));
		interactor_update(skui_hand_interactors[i*3 + 2],
			pointer->ray.pos + pointer->ray.dir * ray_dist, pointer->ray.pos + pointer->ray.dir * 100, 0.01f,
			pointer->ray.pos,  pointer->orientation, input_head()->position + vec3{0,-0.12,0},
			hand->pinch_state, pointer->tracked);
	}

	ui_show_ray(skui_hand_interactors[2]);
	ui_show_ray(skui_hand_interactors[5]);
}

void ui_core_controllers_step() {
	input_hand_visible(handed_max, false);
	for (int32_t i = 0; i < handed_max; i++) {
		const pointer_t* pointer = input_get_pointer(input_hand_pointer_id[i]);

		// controller ray
		interactor_update(skui_hand_interactors[i*3 + 2],
			pointer->ray.pos, pointer->ray.pos + pointer->ray.dir * 100, 0.01f,
			pointer->ray.pos, pointer->orientation, input_head()->position,
			pointer->state,   pointer->tracked);
	}

	ui_show_ray(skui_hand_interactors[2]);
	ui_show_ray(skui_hand_interactors[5]);
}

void ui_core_mouse_step() {
	input_hand_visible(handed_max, false);
	const pose_t*  head = input_head();
	const mouse_t* m    = input_mouse();
	ray_t ray;
	bool tracked = ray_from_mouse(m->pos, ray);

	vec3 end = ray.pos + ray.dir * 100;
	interactor_update(skui_mouse_interactor,
		ray.pos, end, 0.005f,
		end, quat_lookat(ray.pos, end), end,
		input_key(key_mouse_left), button_make_state(skui_interactors[skui_mouse_interactor].tracked & button_state_active, tracked));

	//ui_show_ray(skui_mouse_interactor);
}

void ui_core_update() {
	const matrix *to_local = hierarchy_to_local();

	for (int32_t i = 0; i < skui_interactors.count; i++) {
		skui_interactors[i].focused_prev_prev   = skui_interactors[i].focused_prev;
		skui_interactors[i].focused_prev        = skui_interactors[i].focused;
		skui_interactors[i].active_prev_prev    = skui_interactors[i].active_prev;
		skui_interactors[i].active_prev         = skui_interactors[i].active;
		skui_interactors[i].orientation_prev    = skui_interactors[i].orientation;
		skui_interactors[i].position_prev       = skui_interactors[i].position;

		skui_interactors[i].focus_priority = FLT_MAX;
		skui_interactors[i].focused        = 0;
		skui_interactors[i].active         = 0;
		skui_interactors[i].capsule_end    = matrix_transform_pt(*to_local, skui_interactors[i].capsule_end_world);
		skui_interactors[i].capsule_start  = matrix_transform_pt(*to_local, skui_interactors[i].capsule_start_world);
		skui_interactors[i].ray_enabled    = skui_interactors[i].tracked > 0 && skui_interactors[i].tracked && (vec3_dot(skui_interactors[i].capsule_end_world - skui_interactors[i].capsule_start_world, input_head()->position - skui_interactors[i].capsule_start_world) < 0);

		skui_interactors[i].tracked     = button_state_inactive;
		skui_interactors[i].pinch_state = button_state_inactive;
		// draw hand rays
		//skui_interactor[i].ray_visibility = math_lerp(skui_interactor[i].ray_visibility,
		//	was_ray_enabled && ui_far_interact_enabled() && skui_interactor[i].ray_enabled && !skui_interactor[i].ray_discard ? 1.0f : 0.0f,
		//	20.0f * time_stepf_unscaled());

		/*if (skui_interactors[i].focused_prev != 0) skui_interactors[i].ray_visibility = 0;
		if (skui_interactors[i].ray_visibility > 0.004f) {
			ray_t       r     = input_get_pointer(input_hand_pointer_id[i])->ray;
			const float scale = 2;
			line_point_t points[5] = {
				line_point_t{r.pos+r.dir*(0.07f              ), 0.001f,  color32{255,255,255,0}},
				line_point_t{r.pos+r.dir*(0.07f + 0.01f*scale), 0.0015f, color32{255,255,255,(uint8_t)(skui_interactors[i].ray_visibility * 60 )}},
				line_point_t{r.pos+r.dir*(0.07f + 0.02f*scale), 0.0020f, color32{255,255,255,(uint8_t)(skui_interactors[i].ray_visibility * 80)}},
				line_point_t{r.pos+r.dir*(0.07f + 0.07f*scale), 0.0015f, color32{255,255,255,(uint8_t)(skui_interactors[i].ray_visibility * 25 )}},
				line_point_t{r.pos+r.dir*(0.07f + 0.11f*scale), 0.001f,  color32{255,255,255,0}} };
			line_add_listv(points, 5);
		}
		skui_interactors[i].ray_discard = false;*/
	}

	// auto-switch between hands and controllers
	if (skui_input_mode != 2) {
		skui_input_mode = input_hand_source(handed_right) == hand_source_articulated
			? 0
			: 1;
	}

	if      (skui_input_mode == 0) { ui_core_hands_step(); }
	if      (skui_input_mode == 1) { ui_core_controllers_step(); }
	else if (skui_input_mode == 2) { ui_core_mouse_step(); }
	skui_finger_radius = input_hand(handed_right)->fingers[1][4].radius;

	// Clear current keyboard ignore elements
	skui_preserve_keyboard_ids_read->clear();
	array_t<id_hash_t>* tmp = skui_preserve_keyboard_ids_read;
	skui_preserve_keyboard_ids_read  = skui_preserve_keyboard_ids_write;
	skui_preserve_keyboard_ids_write = tmp;
}

///////////////////////////////////////////

inline bounds_t size_box(vec3 top_left, vec3 dimensions) {
	return { top_left - dimensions / 2, dimensions };
}

///////////////////////////////////////////

template<typename C>
<<<<<<< HEAD
button_state_ ui_volumei_at_g(const C *id, bounds_t bounds, ui_confirm_ interact_type, handed_ *out_opt_hand, button_state_ *out_opt_focus_state) {
	id_hash_t     id_hash = ui_stack_hash(id);
=======
button_state_ ui_volume_at_g(const C *id, bounds_t bounds, ui_confirm_ interact_type, handed_ *out_opt_hand, button_state_ *out_opt_focus_state) {
	uint64_t      id_hash = ui_stack_hash(id);
>>>>>>> f7cf40bc
	button_state_ result  = button_state_inactive;
	button_state_ focus   = button_state_inactive;
	int32_t       interactor = -1;

	vec3 start = bounds.center + bounds.dimensions / 2;
	ui_box_interaction_1h(id_hash, interact_type == ui_confirm_push ? interactor_event_poke : interactor_event_pinch,
		start, bounds.dimensions,
		start, bounds.dimensions,
		&focus, &interactor);
	interactor_t *actor = interactor_get(interactor);

	bool active = focus & button_state_active && !(focus & button_state_just_inactive);
	if (interact_type != ui_confirm_push && interactor != -1) {
		active = actor->pinch_state & button_state_active;
		// Focus can get lost if the user is dragging outside the box, so set
		// it to focused if it's still active.
		focus = interactor_set_focus(actor, id_hash, active || focus & button_state_active, 0, bounds.center);
	}
	result = interactor_set_active(actor, id_hash, active);

	if (out_opt_hand        != nullptr) *out_opt_hand        = (handed_)interactor;
	if (out_opt_focus_state != nullptr) *out_opt_focus_state = focus;
	return result;
}
<<<<<<< HEAD
button_state_ ui_volumei_at   (const char     *id, bounds_t bounds, ui_confirm_ interact_type, handed_ *out_opt_hand, button_state_ *out_opt_focus_state) { return ui_volumei_at_g<char    >(id, bounds, interact_type, out_opt_hand, out_opt_focus_state); }
button_state_ ui_volumei_at_16(const char16_t *id, bounds_t bounds, ui_confirm_ interact_type, handed_ *out_opt_hand, button_state_ *out_opt_focus_state) { return ui_volumei_at_g<char16_t>(id, bounds, interact_type, out_opt_hand, out_opt_focus_state); }

///////////////////////////////////////////

template<typename C>
bool32_t ui_volume_at_g(const C *id, bounds_t bounds) {
	id_hash_t id_hash = ui_stack_hash(id);
	bool      result  = false;

	skui_last_element = id_hash;

	for (int32_t i = 0; i < skui_interactors.count; i++) {
		interactor_t* actor  = &skui_interactors[i];
		bool     was_focused = actor->focused_prev == id_hash;
		bounds_t size        = bounds;
		if (was_focused) {
			size.dimensions = bounds.dimensions + vec3_one*skui_settings.padding;
		}

		vec3  at;
		float priority;
		bool          in_box = interactor_check_box(actor, size, &at, &priority);
		button_state_ state  = interactor_set_focus(actor, id_hash, in_box, priority, bounds.center);
		if (state & button_state_just_active)
			result = true;
	}

	return result;
}
bool32_t ui_volume_at   (const char     *id, bounds_t bounds) { return ui_volume_at_g<char    >(id, bounds); }
bool32_t ui_volume_at_16(const char16_t *id, bounds_t bounds) { return ui_volume_at_g<char16_t>(id, bounds); }

///////////////////////////////////////////

// TODO: Has no Id, might be good to move this over to ui_focus/active_set around v0.4
button_state_ ui_interact_volume_at(bounds_t bounds, handed_ &out_hand) {
	button_state_ result  = button_state_inactive;

	for (int32_t i = 0; i < skui_interactors.count; i++) {
		interactor_t* actor = &skui_interactors[i];

		bool was_active  = actor->active_prev  != 0;
		bool was_focused = actor->focused_prev != 0;
		if (was_active || was_focused)
			continue;

		vec3  at;
		float priority;
		if (interactor_check_box(actor, bounds, &at, &priority)) {
			button_state_ state = actor->pinch_state;
			if (state != button_state_inactive) {
				result = state;
				out_hand = (handed_)i;
			}
		}
	}

	return result;
}
=======
button_state_ ui_volume_at   (const char     *id, bounds_t bounds, ui_confirm_ interact_type, handed_ *out_opt_hand, button_state_ *out_opt_focus_state) { return ui_volume_at_g<char    >(id, bounds, interact_type, out_opt_hand, out_opt_focus_state); }
button_state_ ui_volume_at_16(const char16_t *id, bounds_t bounds, ui_confirm_ interact_type, handed_ *out_opt_hand, button_state_ *out_opt_focus_state) { return ui_volume_at_g<char16_t>(id, bounds, interact_type, out_opt_hand, out_opt_focus_state); }
>>>>>>> f7cf40bc

///////////////////////////////////////////

void ui_button_behavior(vec3 window_relative_pos, vec2 size, id_hash_t id, float& out_finger_offset, button_state_& out_button_state, button_state_& out_focus_state, int32_t* out_opt_hand) {
	ui_button_behavior_depth(window_relative_pos, size, id, skui_settings.depth, skui_settings.depth / 2, out_finger_offset, out_button_state, out_focus_state, out_opt_hand);
}

///////////////////////////////////////////

void ui_button_behavior_depth(vec3 window_relative_pos, vec2 size, id_hash_t id, float button_depth, float button_activation_depth, float &out_finger_offset, button_state_ &out_button_state, button_state_ &out_focus_state, int32_t* out_opt_hand) {
	out_button_state = button_state_inactive;
	out_focus_state  = button_state_inactive;
	int32_t interactor = -1;
	vec3    interaction_at;

	interactor_plate_1h(id, interactor_event_poke,
		{ window_relative_pos.x, window_relative_pos.y, window_relative_pos.z - button_depth }, { size.x, size.y, button_depth },
		&out_focus_state, &interactor, &interaction_at);
	interactor_t* actor = interactor_get(interactor);

	// If a hand is interacting, adjust the button surface accordingly
	out_finger_offset = button_depth;
	if (out_focus_state & button_state_active) {
		bool pressed;
		if (actor->type == interactor_type_point) {
			out_finger_offset = -(interaction_at.z + actor->capsule_radius) - window_relative_pos.z;
			pressed = out_finger_offset < button_activation_depth;
		} else {
			pressed = actor->pinch_state & button_state_active;
			if (pressed) out_finger_offset = 0;
		}
		out_finger_offset = fminf(fmaxf(2 * mm2m, out_finger_offset), button_depth);
		out_button_state  = interactor_set_active(actor, id, pressed);
	} else if (out_focus_state & button_state_just_inactive) {
		out_button_state = interactor_set_active(actor, id, false);
	}
	
	if (out_button_state & button_state_just_active)
		ui_play_sound_on_off(ui_vis_button, id, actor->capsule_end_world);

	if (out_opt_hand)
		*out_opt_hand = interactor;
}

///////////////////////////////////////////

void ui_slider_behavior(id_hash_t id, vec2* value, vec2 min, vec2 max, vec2 step, vec3 window_relative_pos, vec2 size, vec2 button_size, ui_confirm_ confirm_method, vec2 *out_button_center, float *out_finger_offset, button_state_ *out_focus_state, button_state_ *out_active_state, int32_t *out_interactor) {
	const float snap_scale = 1;
	const float snap_dist  = 7*cm2m;

	// Find sizes of slider elements
	vec2  range        = max - min;
	vec2  percent      = { range.x == 0 ? 0.5f : (value->x - min.x)/range.x,  range.y == 0 ? 0.5f : (value->y - min.y)/range.y };
	float button_depth = skui_settings.depth;

	// Set up for getting the state of the sliders.
	*out_focus_state   = button_state_inactive;
	*out_active_state  = button_state_inactive;
	*out_interactor    = -1;
	*out_finger_offset = button_depth;
	*out_button_center = {
		window_relative_pos.x - (percent.x * (size.x - button_size.x) + button_size.x/2.0f),
		window_relative_pos.y - (percent.y * (size.y - button_size.y) + button_size.y/2.0f) };

	vec2 finger_at = {};
	interactor_t* actor = nullptr;
	vec3 activation_size  = vec3{ button_size.x, button_size.y, button_depth };
	vec3 activation_start = { out_button_center->x+activation_size.x/2.0f, out_button_center->y+activation_size.y/2.0f, window_relative_pos.z };
	if (confirm_method == ui_confirm_push) {
		ui_button_behavior_depth(activation_start, { activation_size.x, activation_size.y }, id, button_depth, button_depth / 2, *out_finger_offset, *out_active_state, *out_focus_state, out_interactor);

		actor = interactor_get(*out_interactor);
		
	} else if (confirm_method == ui_confirm_pinch || confirm_method == ui_confirm_variable_pinch) {
		ui_box_interaction_1h(id, interactor_event_pinch,
			activation_start, activation_size,
			activation_start, activation_size,
			out_focus_state, out_interactor);

		// Pinch confirm uses a handle that the user must pinch, in order to
		// drag it around the slider.
		actor = interactor_get(*out_interactor);
		if (actor != nullptr) {
			*out_active_state = interactor_set_active(actor, id, actor->pinch_state & button_state_active);
			// Focus can get lost if the user is dragging outside the box, so set
			// it to focused if it's still active.
			*out_focus_state = interactor_set_focus(actor, id, (*out_active_state) & button_state_active || (*out_focus_state) & button_state_active, 0, activation_start - activation_size/2);
		}
	}

	if (actor != nullptr) {
		if (actor->type == interactor_type_point) {
			vec3 local_pos = hierarchy_to_local_point(actor->position);
			finger_at = { local_pos.x, local_pos.y };
		} else {
			ray_t ray = { actor->capsule_start, actor->capsule_end - actor->capsule_start };
			float t;
			if (ray_intersect_plane(ray, {0,0,window_relative_pos.z}, { 0,0,1 }, t)) {
				vec3 pt = ray.pos + ray.dir * t;
				finger_at = { pt.x, pt.y };
			}
		}
	}

	vec2 new_percent = percent;
	if ((*out_active_state) & button_state_active) {
		vec2 pos_in_slider = {
			(float)fmin(1, fmax(0, ((window_relative_pos.x-button_size.x/2)-finger_at.x) / (size.x-button_size.x))),
			(float)fmin(1, fmax(0, ((window_relative_pos.y-button_size.y/2)-finger_at.y) / (size.y-button_size.y)))};
		vec2 new_val = min + pos_in_slider*range;
		if (step.x != 0) new_val.x = min.x + ((int)(((new_val.x - min.x) / step.x) + 0.5f)) * step.x;
		if (step.y != 0) new_val.y = min.y + ((int)(((new_val.y - min.x) / step.y) + 0.5f)) * step.y;

		new_percent = {
			range.x == 0 ? 0.5f : (new_val.x - min.x) / range.x,
			range.y == 0 ? 0.5f : (new_val.y - min.y) / range.y };
		*out_button_center = {
			window_relative_pos.x - (new_percent.x * (size.x - button_size.x) + button_size.x/2.0f),
			window_relative_pos.y - (new_percent.y * (size.y - button_size.y) + button_size.y/2.0f) };

		// Play tick sound as the value updates
		if (value->x != new_val.x || value->y != new_val.y) {
			
			if (step.x != 0 || step.y != 0) {
				// Play on every change if there's a user specified step value
				ui_play_sound_on(ui_vis_slider_line, skui_interactors[*out_interactor].capsule_end_world);
			} else {
				// If no user specified step, then we'll do a set number of
				// clicks across the whole bar.
				const int32_t click_steps = 10;

				int32_t old_quantize = (int32_t)(percent    .x * click_steps + 0.5f) + (int32_t)(percent    .y * click_steps + 0.5f) * 7000;
				int32_t new_quantize = (int32_t)(new_percent.x * click_steps + 0.5f) + (int32_t)(new_percent.y * click_steps + 0.5f) * 7000;

				if (old_quantize != new_quantize) {
					ui_play_sound_on(ui_vis_slider_line, skui_interactors[*out_interactor].capsule_end_world);
				}
			}
		}

		// Do this down here so we can calculate old_percent above
		*value = new_val;
	}
}

///////////////////////////////////////////

bool32_t _ui_handle_begin(id_hash_t id, pose_t &handle_pose, bounds_t handle_bounds, bool32_t draw, ui_move_ move_type, ui_gesture_ allowed_gestures) {
	bool  result      = false;
	float color_blend = 0;

	skui_last_element = id;
	if (skui_preserve_keyboard_stack.last()) {
		skui_preserve_keyboard_ids_write->add(id);
	}

	matrix to_handle_parent_local       = *hierarchy_to_local();
	matrix handle_parent_local_to_world = *hierarchy_to_world();
	ui_push_surface(handle_pose);

	interactor_event_ event_mask = (interactor_event_)0;
	if (allowed_gestures & ui_gesture_pinch) event_mask = (interactor_event_)(event_mask | interactor_event_pinch);
	if (allowed_gestures & ui_gesture_grip ) event_mask = (interactor_event_)(event_mask | interactor_event_grip );

	if (!ui_is_enabled() || move_type == ui_move_none) {
		interactor_set_focus(nullptr, id, false, 0, vec3_zero);
	} else {
		for (int32_t i = 0; i < skui_interactors.count; i++) {
			interactor_t* actor = &skui_interactors[i];
			// Skip this if something else has some focus!
			if (interactor_is_preoccupied(actor, id, event_mask, false))
				continue;

			// Check to see if the handle has focus
			bool  has_hand_attention  = actor->active_prev == id;
			bool  is_far_interact     = false;
			float hand_attention_dist = 0;
			vec3  at;
			if (interactor_check_box(actor, handle_bounds, &at, &hand_attention_dist)) {
				has_hand_attention = true;
				hand_attention_dist += 0.1f; // penalty to prefer non-handle elements

				if (actor->pinch_state & button_state_just_active && actor->focused_prev == id) {
					ui_play_sound_on(ui_vis_handle, actor->capsule_end_world);

					actor->active = id;
					actor->interaction_start_position      = actor->position;
					actor->interaction_start_orientation   = actor->orientation;
					actor->interaction_start_motion_anchor = actor->motion_anchor;

					actor->interaction_pt_position         = handle_pose.position;
					actor->interaction_pt_orientation      = handle_pose.orientation;
					actor->interaction_pt_pivot            = at;

					actor->interaction_intersection_local  = matrix_transform_pt(matrix_invert(matrix_trs(actor->position, actor->orientation)), hierarchy_to_world_point(at));
				}
			} else { at = actor->interaction_pt_pivot; }
			button_state_ focused = interactor_set_focus(actor, id, has_hand_attention, hand_attention_dist, at);


			// This waits until the window has been focused for a frame,
			// otherwise the handle UI may try and use a frame of focus to move
			// around a bit.
			if (actor->focused_prev == id) {
				color_blend = 1;
				
				if (actor->active_prev == id || actor->active == id) {
					result = true;
					actor->active  = id;
					actor->focused = id;

					quat dest_rot = quat_identity;
					switch (move_type) {
					case ui_move_exact: {
						dest_rot = actor->interaction_pt_orientation * quat_difference(actor->interaction_start_orientation, actor->orientation);
					} break;
					case ui_move_face_user: {
						if (device_display_get_type() == display_type_flatscreen) {
							// If we're on a flat screen, facing the window is
							// a better experience than facing the user.
							dest_rot = quat_from_angles(0, 180, 0) * input_head()->orientation;
						} else {
							vec3  world_pt            = hierarchy_to_world_point(actor->interaction_pt_pivot);
							vec3  world_head          = input_head()->position + vec3{0,-0.12f,0};
							float head_xz_lerp        = fminf(1, vec2_distance_sq({ world_head.x, world_head.z }, { world_pt.x, world_pt.z }) / 0.1f);
							vec3  world_handle_center = hierarchy_to_world_point(handle_bounds.center);

							// Previously, facing happened from a point
							// influenced by the hand-grip position:
							// vec3 world_handle_center = { handle_pose.position.x, local_pt[i].y, handle_pose.position.z };
							vec3  look_from    = vec3_lerp(world_pt, world_handle_center, head_xz_lerp);

							dest_rot = quat_lookat_up(look_from, world_head, vec3_up);
						}
					} break;
					case ui_move_pos_only: { dest_rot = actor->interaction_pt_orientation; } break;
					default:               { dest_rot = actor->interaction_pt_orientation; log_err("Unimplemented move type!"); } break;
					}

					// Amplify the movement in and out, so that objects at a
					// distance can be manipulated easier.
					const float amp = 3;
					float amplify_factor = 
						vec3_distance(actor->position,                   actor->motion_anchor) /
						vec3_distance(actor->interaction_start_position, actor->interaction_start_motion_anchor);
					amplify_factor = fmaxf(0, (amplify_factor - 1) * amp + 1);
					// Disable amplification for now
					amplify_factor = 1;

					vec3 pivot_new_position  = matrix_transform_pt(matrix_trs(actor->position, actor->orientation, vec3_one * amplify_factor), actor->interaction_intersection_local);
					vec3 handle_world_offset = dest_rot * (-actor->interaction_pt_pivot);
					vec3 dest_pos            = pivot_new_position + handle_world_offset;

					// Transform from world space, to the space the handle is in
					dest_pos = matrix_transform_pt  (to_handle_parent_local, dest_pos);
					dest_rot = matrix_transform_quat(to_handle_parent_local, dest_rot);

					handle_pose.position    = vec3_lerp (handle_pose.position,    dest_pos, 0.6f);
					handle_pose.orientation = quat_slerp(handle_pose.orientation, dest_rot, 0.4f);

					if (actor->pinch_state & button_state_just_inactive) {
						actor->active = 0;
						ui_play_sound_off(ui_vis_handle, actor->capsule_end_world);
					}
					ui_pop_surface();
					ui_push_surface(handle_pose);
				}
			}
		}
	}

	if (draw) {
		ui_draw_el(ui_vis_handle,
			handle_bounds.center+handle_bounds.dimensions/2,
			handle_bounds.dimensions,
			color_blend);
		ui_nextline();
	}
	return result;
}

///////////////////////////////////////////

bool32_t ui_handle_begin(const char *text, pose_t &movement, bounds_t handle, bool32_t draw, ui_move_ move_type, ui_gesture_ allowed_gestures) {
	return _ui_handle_begin(ui_stack_hash(text), movement, handle, draw, move_type, allowed_gestures);
}
bool32_t ui_handle_begin_16(const char16_t *text, pose_t &movement, bounds_t handle, bool32_t draw, ui_move_ move_type, ui_gesture_ allowed_gestures) {
	return _ui_handle_begin(ui_stack_hash_16(text), movement, handle, draw, move_type, allowed_gestures);
}

///////////////////////////////////////////

void ui_handle_end() {
	ui_pop_surface();
}

///////////////////////////////////////////

int32_t interactor_create(interactor_type_ type, interactor_event_ events) {
	interactor_t result = {};
	result.type   = type;
	result.events = events;
	return skui_interactors.add(result);
}

///////////////////////////////////////////

void interactor_update(int32_t interactor, vec3 capsule_start, vec3 capsule_end, float capsule_radius, vec3 motion_pos, quat motion_orientation, vec3 motion_anchor, button_state_ active, button_state_ tracked) {
	if (interactor < 0 || interactor >= skui_interactors.count) return;
	interactor_t *actor = &skui_interactors[interactor];
	actor->capsule_start_world = actor->capsule_start = capsule_start;
	actor->capsule_end_world   = actor->capsule_end   = capsule_end;
	actor->capsule_radius      = capsule_radius;
	actor->position            = motion_pos;
	actor->orientation         = motion_orientation;
	actor->motion_anchor       = motion_anchor;
	actor->tracked             = tracked;
	actor->pinch_state         = active;

	// Don't let the hand trigger things while popping in and out of
	// tracking
	if (actor->tracked & button_state_just_active) {
		actor->orientation_prev = actor->orientation;
		actor->position_prev    = actor->position;
	}
}

///////////////////////////////////////////

interactor_t* interactor_get(int32_t interactor) {
	return interactor >= 0 
		? &skui_interactors[interactor]
		: nullptr;
}

///////////////////////////////////////////

bool32_t interactor_check_box(const interactor_t* actor, bounds_t box, vec3* out_at, float* out_priority) {
	*out_priority = FLT_MAX;
	*out_at       = vec3_zero;

	if (!(actor->tracked & button_state_active))
		return false;

	if (skui_show_volumes)
		render_add_mesh(skui_box_dbg, skui_mat_dbg, matrix_trs(box.center, quat_identity, box.dimensions));

	bool32_t result = bounds_capsule_intersect(box, actor->capsule_start, actor->capsule_end, actor->capsule_radius, out_at);
	if (result) {
		*out_priority = bounds_sdf(box, *out_at) + vec3_distance(*out_at, actor->capsule_start);
	}
	return result;
}

///////////////////////////////////////////

void interactor_plate_1h(id_hash_t id, interactor_event_ event_mask, vec3 plate_start, vec3 plate_size, button_state_ *out_focus_state, int32_t *out_interactor, vec3 *out_interaction_at_local) {
	*out_interactor           = -1;
	*out_focus_state          = button_state_inactive;
	*out_interaction_at_local = vec3_zero;

	skui_last_element = id;

	if (!ui_is_enabled()) return;
	if (skui_preserve_keyboard_stack.last()) {
		skui_preserve_keyboard_ids_write->add(id);
	}

	for (int32_t i = 0; i < skui_interactors.count; i++) {
		interactor_t *actor = &skui_interactors[i];
		if (interactor_is_preoccupied(actor, id, event_mask, false))
			continue;

		// Button interaction focus is detected out in front of the button to 
		// prevent 'reverse' or 'side' presses where the finger comes from the
		// back or side.
		//
		// Once focused is gained, interaction is tracked within a volume that
		// extends from the detection plane, to a good distance through the
		// button's back. This is to help when the user's finger inevitably goes
		// completely through the button. Width and height is added to this 
		// volume to account for vertical or horizontal movement during a press,
		// such as the downward motion often accompanying a 'poke' motion.

		float    surface_offset = actor->type == interactor_type_point ? actor->capsule_radius*2 : 0;

		bool     was_focused = actor->focused_prev == id;
		bool     was_active  = actor->active_prev  == id;
		float    depth  = fmaxf(0.0001f, 8 * plate_size.z);
		bounds_t bounds = was_focused && actor->type == interactor_type_point
			? size_box({ plate_start.x, plate_start.y, (plate_start.z + depth) - surface_offset }, { plate_size.x, plate_size.y, depth })
			: size_box({ plate_start.x, plate_start.y, plate_start.z           - surface_offset }, { plate_size.x, plate_size.y, 0.0001f });

		float         priority = 0;
		vec3          interact_at;
		bool          in_box   = interactor_check_box(actor, bounds, &interact_at, &priority);
		button_state_ focus    = interactor_set_focus(actor, id, in_box || was_active, priority, plate_start-vec3{plate_size.x/2, plate_size.y/2, 0});
		if (focus != button_state_inactive) {
			*out_interactor           = i;
			*out_focus_state          = focus;
			*out_interaction_at_local = interact_at;
		}
	}

	if (*out_interactor == -1)
		*out_interactor = interactor_last_focused(id);
}

///////////////////////////////////////////

void ui_box_interaction_1h(id_hash_t id, interactor_event_ event_mask, vec3 box_unfocused_start, vec3 box_unfocused_size, vec3 box_focused_start, vec3 box_focused_size, button_state_ *out_focus_state, int32_t *out_interactor) {
	*out_interactor  = -1;
	*out_focus_state = button_state_inactive;
	
	skui_last_element = id;

	if (!ui_is_enabled()) return;
	if (skui_preserve_keyboard_stack.last()) {
		skui_preserve_keyboard_ids_write->add(id);
	}

	for (int32_t i = 0; i < skui_interactors.count; i++) {
		interactor_t* actor = &skui_interactors[i];
		if (interactor_is_preoccupied(actor, id, event_mask, false))
			continue;

		bool     was_focused = actor->focused_prev == id;
		bounds_t bounds      = was_focused
			? ui_size_box(box_focused_start,   box_focused_size)
			: ui_size_box(box_unfocused_start, box_unfocused_size);

		vec3  at;
		float priority;
		bool  in_box = interactor_check_box(actor, bounds, &at, &priority);

		button_state_ focus = interactor_set_focus(actor, id, in_box, priority, bounds.center);
		if (focus != button_state_inactive) {
			*out_interactor        = i;
			*out_focus_state = focus;
		}
	}

	if (*out_interactor == -1)
		*out_interactor = interactor_last_focused(id);
}

///////////////////////////////////////////

void ui_push_surface(pose_t surface_pose, vec3 layout_start, vec2 layout_dimensions) {
	vec3   right = surface_pose.orientation * vec3_right;
	matrix trs   = matrix_trs(surface_pose.position + right*layout_start, surface_pose.orientation);
	hierarchy_push(trs);
	ui_layout_push(layout_start, layout_dimensions, true);

	const matrix *to_local = hierarchy_to_local();
	for (int32_t i = 0; i < skui_interactors.count; i++) {
		skui_interactors[i].capsule_end   = matrix_transform_pt(*to_local, skui_interactors[i].capsule_end_world);
		skui_interactors[i].capsule_start = matrix_transform_pt(*to_local, skui_interactors[i].capsule_start_world);
	}
}

///////////////////////////////////////////

void ui_pop_surface() {
	ui_layout_pop();
	hierarchy_pop();

	const matrix *to_local = hierarchy_to_local();
	for (int32_t i = 0; i < skui_interactors.count; i++) {
		skui_interactors[i].capsule_end   = matrix_transform_pt(*to_local, skui_interactors[i].capsule_end_world);
		skui_interactors[i].capsule_start = matrix_transform_pt(*to_local, skui_interactors[i].capsule_start_world);
	}
}

///////////////////////////////////////////

button_state_ interactor_set_focus(interactor_t* interactor, id_hash_t for_el_id, bool32_t focused, float priority, vec3 element_center_local) {
	if (interactor == nullptr) return button_state_inactive;
	bool was_focused = interactor->focused_prev == for_el_id;
	bool is_focused  = false;

	if (focused && priority <= interactor->focus_priority) {
		is_focused = focused;
		interactor->focused            = for_el_id;
		interactor->focus_priority     = priority;
		interactor->focus_center_world = hierarchy_to_world_point( element_center_local );
	}

	button_state_ result = button_state_inactive;
	if ( is_focused                ) result  = button_state_active;
	if ( is_focused && !was_focused) result |= button_state_just_active;
	if (!is_focused &&  was_focused) result |= button_state_just_inactive;
	return result;
}

///////////////////////////////////////////

button_state_ interactor_set_active(interactor_t* interactor, id_hash_t for_el_id, bool32_t active) {
	if (interactor == nullptr) return button_state_inactive;

	bool was_active = interactor->active_prev == for_el_id;
	bool is_active  = false;

	if (active && (was_active || interactor->focused_prev == for_el_id || interactor->focused == for_el_id)) {
		is_active = active;
		interactor->active = for_el_id;
	}

	button_state_ result = button_state_inactive;
	if ( is_active               ) result  = button_state_active;
	if ( is_active && !was_active) result |= button_state_just_active; 
	if (!is_active &&  was_active) result |= button_state_just_inactive;
	return result;
}

///////////////////////////////////////////

bool32_t ui_id_focused(id_hash_t id) {
	for (int32_t i = 0; i < skui_interactors.count; i++)
		if (skui_interactors[i].focused_prev == id) return true;
	return false;
}

///////////////////////////////////////////

button_state_ ui_id_focus_state(id_hash_t id) {
	bool was_focused = false;
	bool is_focused  = false;

	for (int32_t i = 0; i < skui_interactors.count; i++) {
		if (skui_interactors[i].focused_prev      == id) is_focused  = true;
		if (skui_interactors[i].focused_prev_prev == id) was_focused = true;
	}
	return button_make_state(was_focused, is_focused);
}

///////////////////////////////////////////

bool32_t ui_id_active(id_hash_t id) {
	for (int32_t i = 0; i < skui_interactors.count; i++)
		if (skui_interactors[i].active_prev == id) return true;
	return false;
}

///////////////////////////////////////////

button_state_ ui_id_active_state(id_hash_t id) {
	bool was_active = false;
	bool is_active  = false;

	for (int32_t i = 0; i < skui_interactors.count; i++) {
		if (skui_interactors[i].active_prev      == id) is_active  = true;
		if (skui_interactors[i].active_prev_prev == id) was_active = true;
	}
	return button_make_state(was_active, is_active);
}

///////////////////////////////////////////

int32_t ui_id_active_interactor(id_hash_t id) {
	for (int32_t i = 0; i < skui_interactors.count; i++)
		if (skui_interactors[i].active_prev == id) return i;
	return -1;
}

///////////////////////////////////////////

void ui_show_volumes(bool32_t show) {
	skui_show_volumes = show;
}

///////////////////////////////////////////

bool32_t interactor_is_preoccupied(const interactor_t* interactor, id_hash_t for_el_id, interactor_event_ event_mask, bool32_t include_focused) {
	return
		(interactor->events & event_mask) == 0 ||
		(include_focused && interactor->focused_prev != 0 && interactor->focused_prev != for_el_id) ||
		(interactor->active_prev != 0 && interactor->active_prev != for_el_id);
}

///////////////////////////////////////////

int32_t ui_last_active_hand(id_hash_t for_el_id) {
	for (int32_t i = 0; i < skui_interactors.count; i++)
		if (skui_interactors[i].active_prev == for_el_id) return i;
	return -1;
}

///////////////////////////////////////////

int32_t interactor_last_focused(id_hash_t for_el_id) {
	for (int32_t i = 0; i < skui_interactors.count; i++)
		if (skui_interactors[i].focused_prev == for_el_id) return i;
	return -1;
}

///////////////////////////////////////////

bool32_t ui_is_interacting(handed_ hand) {
	return skui_interactors[hand].active_prev != 0 || skui_interactors[hand].focused_prev != 0;
}

///////////////////////////////////////////

<<<<<<< HEAD
button_state_ ui_last_element_hand_used(handed_ hand) {
	return button_make_state(
		skui_interactors[hand].active_prev == skui_last_element || skui_interactors[hand].focused_prev_prev == skui_last_element,
		skui_interactors[hand].active      == skui_last_element || skui_interactors[hand].focused_prev      == skui_last_element);
}

///////////////////////////////////////////

=======
>>>>>>> f7cf40bc
button_state_ ui_last_element_hand_active(handed_ hand) {
	return button_make_state(
		skui_interactors[hand].active_prev == skui_last_element,
		skui_interactors[hand].active      == skui_last_element);
}

///////////////////////////////////////////

button_state_ ui_last_element_hand_focused(handed_ hand) {
	// Because focus can change at any point during the frame, we'll check
	// against the last two frame's focus ids, which are set in stone after the
	// frame ends.
	return button_make_state(
		skui_interactors[hand].focused_prev_prev == skui_last_element,
		skui_interactors[hand].focused_prev      == skui_last_element);
}

///////////////////////////////////////////

button_state_ ui_last_element_active() {
	// TODO: needs interactor work
	return button_make_state(
		skui_interactors[handed_left].active_prev == skui_last_element || skui_interactors[handed_right].active_prev == skui_last_element,
		skui_interactors[handed_left].active      == skui_last_element || skui_interactors[handed_right].active      == skui_last_element);
}

///////////////////////////////////////////

button_state_ ui_last_element_focused() {
	// TODO: needs interactor work

	// Because focus can change at any point during the frame, we'll check
	// against the last two frame's focus ids, which are set in stone after the
	// frame ends.
	return button_make_state(
		skui_interactors[handed_left].focused_prev_prev == skui_last_element || skui_interactors[handed_right].focused_prev_prev == skui_last_element,
		skui_interactors[handed_left].focused_prev      == skui_last_element || skui_interactors[handed_right].focused_prev      == skui_last_element);
}

///////////////////////////////////////////

id_hash_t hash_fnv64_string_16(const char16_t* string, id_hash_t start_hash = HASH_FNV64_START) {
	id_hash_t hash = start_hash;
	while (*string != '\0') {
		hash = (hash ^ ((*string & 0xFF00) >> 2)) * 1099511628211;
		hash = (hash ^ ( *string & 0x00FF      )) * 1099511628211;
		string++;
	}
	return hash;
}

///////////////////////////////////////////

id_hash_t ui_stack_hash(const char *string) {
	return skui_id_stack.count > 0 
		? hash_fnv64_string(string, skui_id_stack.last())
		: hash_fnv64_string(string);
}

///////////////////////////////////////////

id_hash_t ui_stack_hash_16(const char16_t *string) {
	return skui_id_stack.count > 0 
		? hash_fnv64_string_16(string, skui_id_stack.last())
		: hash_fnv64_string_16(string);
}

///////////////////////////////////////////

id_hash_t ui_stack_hashi(int32_t id) {
	return skui_id_stack.count > 0 
		? hash_fnv64_data(&id, sizeof(int32_t), skui_id_stack.last())
		: hash_fnv64_data(&id, sizeof(int32_t));
}

///////////////////////////////////////////

id_hash_t ui_push_id(const char *id) {
	id_hash_t result = ui_stack_hash(id);
	skui_id_stack.add({ result });
	return result;
}

///////////////////////////////////////////

id_hash_t ui_push_id_16(const char16_t *id) {
	id_hash_t result = ui_stack_hash(id);
	skui_id_stack.add({ result });
	return result;
}

///////////////////////////////////////////

id_hash_t ui_push_idi(int32_t id) {
	id_hash_t result = ui_stack_hashi(id);
	skui_id_stack.add({ result });
	return result;
}

///////////////////////////////////////////

void ui_pop_id() {
	skui_id_stack.pop();
}

///////////////////////////////////////////

void ui_push_enabled(bool32_t enabled) {
	skui_enabled_stack.add(enabled);
}

///////////////////////////////////////////

void ui_pop_enabled() {
	if (skui_enabled_stack.count <= 1) {
		log_errf("Tried to pop too many %s! Do you have a push/pop mismatch?", "'enabled'");
		return;
	}
	skui_enabled_stack.pop();
}

///////////////////////////////////////////

bool32_t ui_is_enabled() {
	return skui_enabled_stack.last();
}

///////////////////////////////////////////

void ui_push_preserve_keyboard(bool32_t preserve_keyboard){
	skui_preserve_keyboard_stack.add(preserve_keyboard);
}

///////////////////////////////////////////

void ui_pop_preserve_keyboard(){
	if (skui_preserve_keyboard_stack.count <= 1) {
		log_errf("Tried to pop too many %s! Do you have a push/pop mismatch?", "preserve keyboards");
		return;
	}
	skui_preserve_keyboard_stack.pop();
}

///////////////////////////////////////////

bool32_t ui_keyboard_focus_lost(id_hash_t focused_id) {
	for (int32_t i = 0; i < skui_interactors.count; i++) {
		id_hash_t active_id = skui_interactors[i].active_prev;
		if (active_id != 0 && active_id != focused_id && skui_preserve_keyboard_ids_read->index_of(active_id) < 0)
			return true;
	}
	return false;
}

}<|MERGE_RESOLUTION|>--- conflicted
+++ resolved
@@ -241,13 +241,8 @@
 ///////////////////////////////////////////
 
 template<typename C>
-<<<<<<< HEAD
-button_state_ ui_volumei_at_g(const C *id, bounds_t bounds, ui_confirm_ interact_type, handed_ *out_opt_hand, button_state_ *out_opt_focus_state) {
+button_state_ ui_volume_at_g(const C *id, bounds_t bounds, ui_confirm_ interact_type, handed_ *out_opt_hand, button_state_ *out_opt_focus_state) {
 	id_hash_t     id_hash = ui_stack_hash(id);
-=======
-button_state_ ui_volume_at_g(const C *id, bounds_t bounds, ui_confirm_ interact_type, handed_ *out_opt_hand, button_state_ *out_opt_focus_state) {
-	uint64_t      id_hash = ui_stack_hash(id);
->>>>>>> f7cf40bc
 	button_state_ result  = button_state_inactive;
 	button_state_ focus   = button_state_inactive;
 	int32_t       interactor = -1;
@@ -272,71 +267,8 @@
 	if (out_opt_focus_state != nullptr) *out_opt_focus_state = focus;
 	return result;
 }
-<<<<<<< HEAD
-button_state_ ui_volumei_at   (const char     *id, bounds_t bounds, ui_confirm_ interact_type, handed_ *out_opt_hand, button_state_ *out_opt_focus_state) { return ui_volumei_at_g<char    >(id, bounds, interact_type, out_opt_hand, out_opt_focus_state); }
-button_state_ ui_volumei_at_16(const char16_t *id, bounds_t bounds, ui_confirm_ interact_type, handed_ *out_opt_hand, button_state_ *out_opt_focus_state) { return ui_volumei_at_g<char16_t>(id, bounds, interact_type, out_opt_hand, out_opt_focus_state); }
-
-///////////////////////////////////////////
-
-template<typename C>
-bool32_t ui_volume_at_g(const C *id, bounds_t bounds) {
-	id_hash_t id_hash = ui_stack_hash(id);
-	bool      result  = false;
-
-	skui_last_element = id_hash;
-
-	for (int32_t i = 0; i < skui_interactors.count; i++) {
-		interactor_t* actor  = &skui_interactors[i];
-		bool     was_focused = actor->focused_prev == id_hash;
-		bounds_t size        = bounds;
-		if (was_focused) {
-			size.dimensions = bounds.dimensions + vec3_one*skui_settings.padding;
-		}
-
-		vec3  at;
-		float priority;
-		bool          in_box = interactor_check_box(actor, size, &at, &priority);
-		button_state_ state  = interactor_set_focus(actor, id_hash, in_box, priority, bounds.center);
-		if (state & button_state_just_active)
-			result = true;
-	}
-
-	return result;
-}
-bool32_t ui_volume_at   (const char     *id, bounds_t bounds) { return ui_volume_at_g<char    >(id, bounds); }
-bool32_t ui_volume_at_16(const char16_t *id, bounds_t bounds) { return ui_volume_at_g<char16_t>(id, bounds); }
-
-///////////////////////////////////////////
-
-// TODO: Has no Id, might be good to move this over to ui_focus/active_set around v0.4
-button_state_ ui_interact_volume_at(bounds_t bounds, handed_ &out_hand) {
-	button_state_ result  = button_state_inactive;
-
-	for (int32_t i = 0; i < skui_interactors.count; i++) {
-		interactor_t* actor = &skui_interactors[i];
-
-		bool was_active  = actor->active_prev  != 0;
-		bool was_focused = actor->focused_prev != 0;
-		if (was_active || was_focused)
-			continue;
-
-		vec3  at;
-		float priority;
-		if (interactor_check_box(actor, bounds, &at, &priority)) {
-			button_state_ state = actor->pinch_state;
-			if (state != button_state_inactive) {
-				result = state;
-				out_hand = (handed_)i;
-			}
-		}
-	}
-
-	return result;
-}
-=======
 button_state_ ui_volume_at   (const char     *id, bounds_t bounds, ui_confirm_ interact_type, handed_ *out_opt_hand, button_state_ *out_opt_focus_state) { return ui_volume_at_g<char    >(id, bounds, interact_type, out_opt_hand, out_opt_focus_state); }
 button_state_ ui_volume_at_16(const char16_t *id, bounds_t bounds, ui_confirm_ interact_type, handed_ *out_opt_hand, button_state_ *out_opt_focus_state) { return ui_volume_at_g<char16_t>(id, bounds, interact_type, out_opt_hand, out_opt_focus_state); }
->>>>>>> f7cf40bc
 
 ///////////////////////////////////////////
 
@@ -941,17 +873,6 @@
 
 ///////////////////////////////////////////
 
-<<<<<<< HEAD
-button_state_ ui_last_element_hand_used(handed_ hand) {
-	return button_make_state(
-		skui_interactors[hand].active_prev == skui_last_element || skui_interactors[hand].focused_prev_prev == skui_last_element,
-		skui_interactors[hand].active      == skui_last_element || skui_interactors[hand].focused_prev      == skui_last_element);
-}
-
-///////////////////////////////////////////
-
-=======
->>>>>>> f7cf40bc
 button_state_ ui_last_element_hand_active(handed_ hand) {
 	return button_make_state(
 		skui_interactors[hand].active_prev == skui_last_element,
