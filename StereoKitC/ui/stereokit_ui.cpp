/* SPDX-License-Identifier: MIT */
/* The authors below grant copyright rights under the MIT license:
 * Copyright (c) 2019-2023 Nick Klingensmith
 * Copyright (c) 2023 Qualcomm Technologies, Inc.
 */

#include "ui_layout.h"
#include "ui_theming.h"
#include "ui_core.h"
#include "../stereokit_ui.h"
#include "../sk_math.h"
#include "../sk_memory.h"
#include "../hierarchy.h"
#include "../libraries/array.h"
#include "../libraries/unicode.h"

#include <math.h>

///////////////////////////////////////////

namespace sk {

bool32_t skui_enable_far_interact;
ui_move_ skui_system_move_type;

id_hash_t skui_input_target;
bool32_t  skui_input_target_confirmed;
int32_t   skui_input_carat;
int32_t   skui_input_carat_end;
float     skui_input_blink;

// Button activation animations all use the same values
const float    skui_anim_duration  = 0.2f;
const float    skui_anim_overshoot = 10;
const float    skui_anim_focus_duration = 0.1f;
const float    skui_pressed_depth  = 0.4f;
const color128 skui_color_border   = { 1,1,1,1 };
const float    skui_aura_radius    = 0.02f;

///////////////////////////////////////////

bool ui_init() {
	skui_input_target        = 0;
	skui_input_carat         = 0;
	skui_input_carat_end     = 0;
	skui_input_blink         = 0;
	skui_system_move_type    = ui_move_face_user;
	skui_enable_far_interact = true;

	ui_layout_init();
	ui_theming_init();
	ui_core_init();

	ui_push_tint({ 1,1,1,1 });
	ui_push_enabled(true);
	ui_push_preserve_keyboard(false);
	return true;
}

///////////////////////////////////////////

void ui_shutdown() {
	ui_core_shutdown();
	ui_theming_shutdown();
	ui_layout_shutdown();
}

///////////////////////////////////////////

void ui_step() {
	ui_core_update();
	ui_theming_update();

	ui_push_surface(pose_identity);

	skui_input_target_confirmed = false;
}

///////////////////////////////////////////

void ui_step_late() {
	ui_pop_surface();

	// If the active input target was not confirmed to exist, we should drop
	// input focus.
	if (skui_input_target_confirmed == false && skui_input_target != 0)
		skui_input_target = 0;

	//if (skui_layers                 .count != 0) log_errf("ui: Mismatching number of %s calls!", "Begin/End");
	//if (skui_id_stack               .count != 1) log_errf("ui: Mismatching number of %s calls!", "id push/pop");
	//if (skui_tint_stack             .count != 1) log_errf("ui: Mismatching number of %s calls!", "tint push/pop");
	//if (skui_enabled_stack          .count != 1) log_errf("ui: Mismatching number of %s calls!", "enabled push/pop");
	//if (skui_preserve_keyboard_stack.count != 1) log_errf("ui: Mismatching number of %s calls!", "preserve keyboard push/pop");
}

///////////////////////////////////////////

void ui_enable_far_interact(bool32_t enable) {
	skui_enable_far_interact = enable;
}

///////////////////////////////////////////

bool32_t ui_far_interact_enabled() {
	return skui_enable_far_interact;
}

///////////////////////////////////////////

ui_move_ ui_system_get_move_type() {
	return skui_system_move_type;
}

///////////////////////////////////////////

void ui_system_set_move_type(ui_move_ move_type) {
	skui_system_move_type = move_type;
}

///////////////////////////////////////////

bool32_t ui_has_keyboard_focus() {
	return skui_input_target != 0;
}

///////////////////////////////////////////
///////////   UI Components   /////////////
///////////////////////////////////////////

void ui_model_at(model_t model, vec3 start, vec3 size, color128 color) {
	matrix mx = matrix_trs(start, quat_identity, size);
	render_add_model(model, mx, color*skui_tint);
}

///////////////////////////////////////////

void ui_hseparator() {
	vec3 pos;
	vec2 size;
	ui_layout_reserve_sz({ 0, text_style_get_char_height(ui_get_text_style())*0.4f }, false, &pos, &size);

	ui_draw_el(ui_vis_separator, pos, vec3{ size.x, size.y, size.y / 2.0f }, 0);
}

///////////////////////////////////////////

vec2 text_size(const char16_t* text_utf16, text_style_t style) { return text_size_16(text_utf16, style); }

///////////////////////////////////////////

template<typename C>
void ui_label_sz_g(const C *text, vec2 size, bool32_t use_padding) {
	vec3 final_pos;
	vec2 final_size;
	ui_layout_reserve_sz(size, false, &final_pos, &final_size);

	vec2 padding = use_padding
		? vec2{ skui_settings.padding, skui_settings.padding }
		: vec2{ 0, skui_settings.padding };
	ui_text_at(text, text_align_center_left, text_fit_squeeze, final_pos - vec3{ padding.x, 0, skui_settings.depth/2}, vec2{final_size.x-padding.x*2, final_size.y});
}
void ui_label_sz   (const char     *text, vec2 size, bool32_t use_padding) { ui_label_sz_g<char    >(text, size, use_padding); }
void ui_label_sz_16(const char16_t *text, vec2 size, bool32_t use_padding) { ui_label_sz_g<char16_t>(text, size, use_padding); }

///////////////////////////////////////////

template<typename C>
void ui_label_g(const C *text, bool32_t use_padding) {
	vec2 txt_size = text_size(text, ui_get_text_style());
	vec2 padding  = use_padding
		? vec2{skui_settings.padding, skui_settings.padding}*2
		: vec2{0, skui_settings.padding}*2;

	vec3 final_pos;
	vec2 final_size;
	ui_layout_reserve_sz(txt_size + padding, false, &final_pos, &final_size);

	ui_text_at(text, text_align_top_left, text_fit_squeeze, final_pos - vec3{padding.x,padding.y,skui_settings.depth}/2, txt_size);
}
void ui_label   (const char     *text, bool32_t use_padding) { ui_label_g<char    >(text, use_padding); }
void ui_label_16(const char16_t *text, bool32_t use_padding) { ui_label_g<char16_t>(text, use_padding); }

///////////////////////////////////////////

float ui_text_in  (const char*     text, text_align_ position, text_align_ align, text_fit_ fit, vec3 start, vec2 size) { return text_add_in   (text, matrix_identity, size, fit, ui_get_text_style(), position, align, start.x, start.y, start.z, ui_is_enabled() ? color128{ 1, 1, 1, 1 } : color128{ .5f, .5f, .5f, 1 }); }
float ui_text_in  (const char16_t* text, text_align_ position, text_align_ align, text_fit_ fit, vec3 start, vec2 size) { return text_add_in_16(text, matrix_identity, size, fit, ui_get_text_style(), position, align, start.x, start.y, start.z, ui_is_enabled() ? color128{ 1, 1, 1, 1 } : color128{ .5f, .5f, .5f, 1 }); }

///////////////////////////////////////////

void ui_text_at   (const char*     text, text_align_ align, text_fit_ fit, vec3 start, vec2 size) { text_add_in   (text, matrix_identity, size, fit, ui_get_text_style(), text_align_top_left, align, start.x, start.y, start.z, ui_is_enabled() ? color128{ 1, 1, 1, 1 } : color128{ .5f, .5f, .5f, 1 }); }
void ui_text_at   (const char16_t* text, text_align_ align, text_fit_ fit, vec3 start, vec2 size) { text_add_in_16(text, matrix_identity, size, fit, ui_get_text_style(), text_align_top_left, align, start.x, start.y, start.z, ui_is_enabled() ? color128{ 1, 1, 1, 1 } : color128{ .5f, .5f, .5f, 1 }); }
void ui_text_at_16(const char16_t* text, text_align_ align, text_fit_ fit, vec3 start, vec2 size) { text_add_in_16(text, matrix_identity, size, fit, ui_get_text_style(), text_align_top_left, align, start.x, start.y, start.z, ui_is_enabled() ? color128{ 1, 1, 1, 1 } : color128{ .5f, .5f, .5f, 1 }); }

///////////////////////////////////////////

template<typename C>
void ui_text_sz_g(const C *text, text_align_ text_align, text_fit_ fit, vec2 size) {
	vec3 final_pos;
	vec2 final_size;
	ui_layout_reserve_sz(size, false, &final_pos, &final_size);

	ui_text_at(text, text_align, fit, final_pos - vec3{ 0, 0, skui_settings.depth/2 }, final_size);
}
void ui_text_sz   (const char     *text, text_align_ text_align, text_fit_ fit, vec2 size) { ui_text_sz_g<char    >(text, text_align, fit, size); }
void ui_text_sz_16(const char16_t *text, text_align_ text_align, text_fit_ fit, vec2 size) { ui_text_sz_g<char16_t>(text, text_align, fit, size); }

///////////////////////////////////////////

template<typename C>
void ui_text_g(const C *text, text_align_ text_align) {
	vec3 offset = ui_layout_at();
	vec2 size   = { ui_layout_remaining().x, 0 };
	vec3 at     = offset - vec3{ 0, 0, skui_settings.depth/2 };
	size.y = ui_text_in(text, text_align_top_left, text_align, text_fit_wrap, at, size);

	ui_layout_reserve(size);
}
void ui_text   (const char     *text, text_align_ text_align) { ui_text_g<char    >(text, text_align); }
void ui_text_16(const char16_t *text, text_align_ text_align) { ui_text_g<char16_t>(text, text_align); }

///////////////////////////////////////////

void ui_image(sprite_t image, vec2 size) {
	float aspect = sprite_get_aspect(image);
	size = vec2{
		size.x==0 ? size.y*aspect : size.x, 
		size.y==0 ? size.x/aspect : size.y };

	float scale = fminf(size.x / aspect, size.y);

	vec3 final_pos;
	vec2 final_size;
	ui_layout_reserve_sz(size, false, &final_pos, &final_size);
	
	sprite_draw_at(image, matrix_ts(final_pos - vec3{size.x/2,size.y/2,2*mm2m }, vec3{ scale, scale, 1 }), text_align_center);
}

///////////////////////////////////////////
template<typename C>
void _ui_button_img_surface(const C* text, sprite_t image, ui_btn_layout_ image_layout, text_align_ text_layout, vec3 window_relative_pos, vec2 size, float finger_offset, color128 image_tint) {
	float pad2       = skui_settings.padding * 2;
	float depth      = finger_offset + 2 * mm2m;
	vec3  image_at   = {};
	float image_size;
	text_align_ image_align = text_align_x_left;
	vec3  text_at;
	vec2  text_size;
	text_align_ text_align;
	float aspect = image != nullptr ? sprite_get_aspect(image) : 1.0f;
	float font_size = text_style_get_char_height(ui_get_text_style());
	switch (image_layout) {
	default:
	case ui_btn_layout_left:
		image_align = text_align_center;
		image_size  = fminf(size.y - pad2, font_size);
		image_at    = window_relative_pos - vec3{ size.y/2.0f, size.y/2.0f, depth };

		text_align = text_align_center_right;
		text_at    = window_relative_pos - vec3{ size.x-skui_settings.padding, size.y/2, depth };
		text_size  = { size.x - ((size.y+image_size)/2.0f + pad2), size.y - pad2 };
		break;
	case ui_btn_layout_right:
		image_align = text_align_center;
		image_at    = window_relative_pos - vec3{ size.x-(size.y/2), size.y / 2, depth };
		image_size  = fminf(size.y - pad2, font_size);

		text_align = text_align_center_left;
		text_at    = window_relative_pos - vec3{ skui_settings.padding, size.y / 2, depth };
		text_size  = { size.x - ((size.y+image_size)/2.0f + pad2), size.y - pad2 };
		break;
	case ui_btn_layout_none:
		image_size = 0;

		text_align = text_align_top_left;
		text_at    = window_relative_pos - vec3{ skui_settings.padding, skui_settings.padding, depth };
		text_size  = vec2{ size.x - pad2, size.y - pad2 };
		break;
	case ui_btn_layout_center_no_text:
	case ui_btn_layout_center:
		image_align = text_align_center;
		image_size  = fminf(size.y - pad2, (size.x - pad2) / aspect);
		image_at    = window_relative_pos - vec3{ size.x/2, size.y / 2, depth }; 

		text_align = text_align_top_center;
		float y = size.y / 2 + image_size / 2;
		text_at    = window_relative_pos - vec3{size.x/2, y, depth};
		text_size  = { size.x-pad2, (size.y-skui_settings.padding*0.25f)-y };
		break;
	}

	if (image_size>0 && image) {
		color128 final_color = image_tint;
		if (!ui_is_enabled()) final_color = final_color * color128{ .5f, .5f, .5f, 1 };
	
		sprite_draw_at(image, matrix_ts(image_at, { image_size, image_size, image_size }), image_align, color_to_32( final_color ));
	}
	if (image_layout != ui_btn_layout_center_no_text)
		ui_text_in(text, text_align, text_layout, text_fit_squeeze, text_at, text_size);
}

///////////////////////////////////////////

template<typename C>
vec2 _ui_button_img_size(const C* text, sprite_t image, ui_btn_layout_ image_layout) {
	vec2 size = {};
	float font_size = text_style_get_char_height(ui_get_text_style());
	if (image_layout == font_size || image_layout == ui_btn_layout_center_no_text) {
		size = { font_size, font_size };
	} else if (image_layout == ui_btn_layout_none) {
		size = text_size(text, ui_get_text_style());
	} else {
		vec2  txt_size   = text_size(text, ui_get_text_style());
		float aspect     = image != nullptr ? sprite_get_aspect(image) : 1;
		float image_size = font_size * aspect;
		size = vec2{ txt_size.x + image_size + skui_settings.gutter, font_size };
	}
	return size;
}

///////////////////////////////////////////
template<typename C>
bool32_t ui_button_img_at_g(const C* text, sprite_t image, ui_btn_layout_ image_layout, vec3 window_relative_pos, vec2 size) {
<<<<<<< HEAD
	id_hash_t     id = ui_stack_hash(text);
=======
	return ui_button_img_at_g(text, image, image_layout, window_relative_pos, size, skui_tint);
}

template<typename C>
bool32_t ui_button_img_at_g(const C* text, sprite_t image, ui_btn_layout_ image_layout, vec3 window_relative_pos, vec2 size, color128 image_tint) {
	uint64_t      id = ui_stack_hash(text);
>>>>>>> e1736558
	float         finger_offset;
	button_state_ state, focus;
	ui_button_behavior(window_relative_pos, size, id, finger_offset, state, focus);

	if (state & button_state_just_active)
		ui_anim_start(id, 0);
	float color_blend = state & button_state_active ? 1.0f : 0.0f;
	if (ui_anim_has(id, 0, skui_anim_duration)) {
		float t     = ui_anim_elapsed(id, 0, skui_anim_duration);
		color_blend = math_ease_overshoot(0, 1, skui_anim_overshoot, t);
	}

	float activation = (1 - (finger_offset / skui_settings.depth)) * 0.5f + ((focus & button_state_active) > 0 ? 0.5f : 0);
	ui_draw_el(ui_vis_button, window_relative_pos, vec3{ size.x,size.y,finger_offset }, fmaxf(activation, color_blend));
	_ui_button_img_surface(text, image, image_layout, text_align_center, window_relative_pos, size, finger_offset, image_tint);

	return state & button_state_just_active;
}

bool32_t ui_button_img_at   (const char     *text, sprite_t image, ui_btn_layout_ image_layout, vec3 window_relative_pos, vec2 size, color128 image_tint) { return ui_button_img_at_g<char    >(text, image, image_layout, window_relative_pos, size, image_tint); }
bool32_t ui_button_img_at   (const char16_t *text, sprite_t image, ui_btn_layout_ image_layout, vec3 window_relative_pos, vec2 size, color128 image_tint) { return ui_button_img_at_g<char16_t>(text, image, image_layout, window_relative_pos, size, image_tint); }
bool32_t ui_button_img_at_16(const char16_t *text, sprite_t image, ui_btn_layout_ image_layout, vec3 window_relative_pos, vec2 size, color128 image_tint) { return ui_button_img_at_g<char16_t>(text, image, image_layout, window_relative_pos, size, image_tint); }

///////////////////////////////////////////

template<typename C>
bool32_t ui_button_img_g(const C *text, sprite_t image, ui_btn_layout_ image_layout, color128 image_tint) {
	vec3 final_pos;
	vec2 final_size;
	vec2 size = _ui_button_img_size(text, image, image_layout);

	ui_layout_reserve_sz(size, true, &final_pos, &final_size);
	return ui_button_img_at(text, image, image_layout, final_pos, final_size, image_tint);
}
bool32_t ui_button_img   (const char     *text, sprite_t image, ui_btn_layout_ image_layout, color128 image_tint) { return ui_button_img_g<char    >(text, image, image_layout, image_tint); }
bool32_t ui_button_img_16(const char16_t *text, sprite_t image, ui_btn_layout_ image_layout, color128 image_tint) { return ui_button_img_g<char16_t>(text, image, image_layout, image_tint); }

///////////////////////////////////////////

template<typename C>
bool32_t ui_button_img_sz_g(const C *text, sprite_t image, ui_btn_layout_ image_layout, vec2 size, color128 image_tint) {
	vec3 final_pos;
	vec2 final_size;

	ui_layout_reserve_sz(size, false, &final_pos, &final_size);
	return ui_button_img_at(text, image, image_layout, final_pos, final_size, image_tint);
}
bool32_t ui_button_img_sz   (const char     *text, sprite_t image, ui_btn_layout_ image_layout, vec2 size, color128 image_tint /*= color128{ 1,1,1,1 }*/) { return ui_button_img_sz_g<char    >(text, image, image_layout, size, image_tint); }
bool32_t ui_button_img_sz_16(const char16_t *text, sprite_t image, ui_btn_layout_ image_layout, vec2 size, color128 image_tint) { return ui_button_img_sz_g<char16_t>(text, image, image_layout, size, image_tint); }

///////////////////////////////////////////

bool32_t ui_button_at   (const char     *text, vec3 window_relative_pos, vec2 size) { return ui_button_img_at   (text, nullptr, ui_btn_layout_none, window_relative_pos, size); }
bool32_t ui_button_at   (const char16_t *text, vec3 window_relative_pos, vec2 size) { return ui_button_img_at_16(text, nullptr, ui_btn_layout_none, window_relative_pos, size); }
bool32_t ui_button_at_16(const char16_t *text, vec3 window_relative_pos, vec2 size) { return ui_button_img_at_16(text, nullptr, ui_btn_layout_none, window_relative_pos, size); }

///////////////////////////////////////////

bool32_t ui_button_sz   (const char     *text, vec2 size) { return ui_button_img_sz   (text, nullptr, ui_btn_layout_none, size); }
bool32_t ui_button_sz_16(const char16_t *text, vec2 size) { return ui_button_img_sz_16(text, nullptr, ui_btn_layout_none, size); }

///////////////////////////////////////////

bool32_t ui_button   (const char     *text) { return ui_button_img   (text, nullptr, ui_btn_layout_none); }
bool32_t ui_button_16(const char16_t *text) { return ui_button_img_16(text, nullptr, ui_btn_layout_none); }

///////////////////////////////////////////

template<typename C>
bool32_t ui_toggle_img_at_g(const C* text, bool32_t& pressed, sprite_t toggle_off, sprite_t toggle_on, ui_btn_layout_ image_layout, vec3 window_relative_pos, vec2 size) {
	id_hash_t     id = ui_stack_hash(text);
	float         finger_offset;
	button_state_ state, focus;
	ui_button_behavior(window_relative_pos, size, id, finger_offset, state, focus);

	if (state & button_state_just_active)
		ui_anim_start(id, 0);
	float color_blend = state & button_state_active ? 1.0f : 0.0f;
	if (ui_anim_has(id, 0, skui_anim_duration)) {
		float t     = ui_anim_elapsed(id, 0, skui_anim_duration);
		color_blend = math_ease_overshoot(0, 1, skui_anim_overshoot, t);
	}

	if (state & button_state_just_active) {
		pressed = pressed ? false : true;
	}
	finger_offset = pressed ? fminf(skui_pressed_depth * skui_settings.depth, finger_offset) : finger_offset;

	float activation = (1 - (finger_offset / skui_settings.depth)) * 0.5f + ((focus & button_state_active) > 0 ? 0.5f : 0);
	ui_draw_el(ui_vis_toggle, window_relative_pos, vec3{ size.x,size.y,finger_offset }, fmaxf(activation, color_blend));
	_ui_button_img_surface(text, pressed?toggle_on:toggle_off, image_layout, text_align_center, window_relative_pos, size, finger_offset, color128{1,1,1,1});

	return state & button_state_just_active;
}
bool32_t ui_toggle_img_at   (const char*     text, bool32_t& pressed, sprite_t toggle_off, sprite_t toggle_on, ui_btn_layout_ image_layout, vec3 window_relative_pos, vec2 size) { return ui_toggle_img_at_g<char    >(text, pressed, toggle_off, toggle_on, image_layout, window_relative_pos, size); }
bool32_t ui_toggle_img_at   (const char16_t* text, bool32_t& pressed, sprite_t toggle_off, sprite_t toggle_on, ui_btn_layout_ image_layout, vec3 window_relative_pos, vec2 size) { return ui_toggle_img_at_g<char16_t>(text, pressed, toggle_off, toggle_on, image_layout, window_relative_pos, size); }
bool32_t ui_toggle_img_at_16(const char16_t* text, bool32_t& pressed, sprite_t toggle_off, sprite_t toggle_on, ui_btn_layout_ image_layout, vec3 window_relative_pos, vec2 size) { return ui_toggle_img_at_g<char16_t>(text, pressed, toggle_off, toggle_on, image_layout, window_relative_pos, size); };

///////////////////////////////////////////

template<typename C>
bool32_t ui_toggle_img_g(const C* text, bool32_t& pressed, sprite_t toggle_off, sprite_t toggle_on, ui_btn_layout_ image_layout) {
	vec3 final_pos;
	vec2 final_size;
	vec2 size = _ui_button_img_size(text, toggle_off, image_layout);

	ui_layout_reserve_sz(size, true, &final_pos, &final_size);
	return ui_toggle_img_at(text, pressed, toggle_off, toggle_on, image_layout, final_pos, final_size);
}
bool32_t ui_toggle_img   (const char*     text, bool32_t& pressed, sprite_t toggle_off, sprite_t toggle_on, ui_btn_layout_ image_layout) { return ui_toggle_img_g<char    >(text, pressed, toggle_off, toggle_on, image_layout); }
bool32_t ui_toggle_img_16(const char16_t* text, bool32_t& pressed, sprite_t toggle_off, sprite_t toggle_on, ui_btn_layout_ image_layout) { return ui_toggle_img_g<char16_t>(text, pressed, toggle_off, toggle_on, image_layout); }

///////////////////////////////////////////

template<typename C>
bool32_t ui_toggle_img_sz_g(const C* text, bool32_t& pressed, sprite_t toggle_off, sprite_t toggle_on, ui_btn_layout_ image_layout, vec2 size) {
	vec3 final_pos;
	vec2 final_size;
	ui_layout_reserve_sz(size, false, &final_pos, &final_size);

	return ui_toggle_img_at(text, pressed, toggle_off, toggle_on, image_layout, final_pos, final_size);
}
bool32_t ui_toggle_img_sz   (const char*     text, bool32_t& pressed, sprite_t toggle_off, sprite_t toggle_on, ui_btn_layout_ image_layout, vec2 size) { return ui_toggle_img_sz_g<char    >(text, pressed, toggle_off, toggle_on, image_layout, size); }
bool32_t ui_toggle_img_sz_16(const char16_t* text, bool32_t& pressed, sprite_t toggle_off, sprite_t toggle_on, ui_btn_layout_ image_layout, vec2 size) { return ui_toggle_img_sz_g<char16_t>(text, pressed, toggle_off, toggle_on, image_layout, size); }

///////////////////////////////////////////

bool32_t ui_toggle_at   (const char     *text, bool32_t &pressed, vec3 window_relative_pos, vec2 size) { return ui_toggle_img_at   (text, pressed, skui_toggle_off, skui_toggle_on, ui_btn_layout_left, window_relative_pos, size); }
bool32_t ui_toggle_at   (const char16_t *text, bool32_t &pressed, vec3 window_relative_pos, vec2 size) { return ui_toggle_img_at_16(text, pressed, skui_toggle_off, skui_toggle_on, ui_btn_layout_left, window_relative_pos, size); }
bool32_t ui_toggle_at_16(const char16_t *text, bool32_t &pressed, vec3 window_relative_pos, vec2 size) { return ui_toggle_img_at_16(text, pressed, skui_toggle_off, skui_toggle_on, ui_btn_layout_left, window_relative_pos, size); }

///////////////////////////////////////////

bool32_t ui_toggle   (const char     *text, bool32_t &pressed) { return ui_toggle_img   (text, pressed, skui_toggle_off, skui_toggle_on, ui_btn_layout_left); }
bool32_t ui_toggle_16(const char16_t *text, bool32_t &pressed) { return ui_toggle_img_16(text, pressed, skui_toggle_off, skui_toggle_on, ui_btn_layout_left); }

///////////////////////////////////////////

bool32_t ui_toggle_sz   (const char     *text, bool32_t &pressed, vec2 size) { return ui_toggle_img_sz   (text, pressed, skui_toggle_off, skui_toggle_on, ui_btn_layout_left, size); }
bool32_t ui_toggle_sz_16(const char16_t* text, bool32_t& pressed, vec2 size) { return ui_toggle_img_sz_16(text, pressed, skui_toggle_off, skui_toggle_on, ui_btn_layout_left, size); }

///////////////////////////////////////////

template<typename C>
bool32_t ui_button_round_at_g(const C *text, sprite_t image, vec3 window_relative_pos, float diameter) {
	id_hash_t     id = ui_stack_hash(text);
	float         finger_offset;
	button_state_ state, focus;
	ui_button_behavior(window_relative_pos, { diameter,diameter }, id, finger_offset, state, focus);

	if (state & button_state_just_active)
		ui_anim_start(id, 0);
	float color_blend = state & button_state_active ? 1.0f : 0.0f;
	if (ui_anim_has(id, 0, skui_anim_duration)) {
		float t     = ui_anim_elapsed(id, 0, skui_anim_duration);
		color_blend = math_ease_overshoot(0, 1, skui_anim_overshoot, t);
	}

	float activation = (1 - (finger_offset / skui_settings.depth)) * 0.5f + ((focus & button_state_active) > 0 ? 0.5f : 0);
	ui_draw_el(ui_vis_button_round, window_relative_pos, { diameter, diameter, finger_offset }, fmaxf(activation, color_blend));

	float sprite_scale = fmaxf(1, sprite_get_aspect(image));
	float sprite_size  = (diameter * 0.7f) / sprite_scale;
	sprite_draw_at(image, matrix_ts(window_relative_pos + vec3{ -diameter/2, -diameter/2, -(finger_offset + 2*mm2m) }, vec3{ sprite_size, sprite_size, 1 }), text_align_center);

	return state & button_state_just_active;
}
bool32_t ui_button_round_at   (const char     *text, sprite_t image, vec3 window_relative_pos, float diameter) { return ui_button_round_at_g<char    >(text, image, window_relative_pos, diameter); }
bool32_t ui_button_round_at   (const char16_t *text, sprite_t image, vec3 window_relative_pos, float diameter) { return ui_button_round_at_g<char16_t>(text, image, window_relative_pos, diameter); }
bool32_t ui_button_round_at_16(const char16_t *text, sprite_t image, vec3 window_relative_pos, float diameter) { return ui_button_round_at_g<char16_t>(text, image, window_relative_pos, diameter); }

///////////////////////////////////////////

template<typename C>
bool32_t ui_button_round_g(const C *id, sprite_t image, float diameter) {
	if (diameter == 0)
		diameter = ui_line_height();
	vec2 size = vec2{diameter, diameter};
	size = vec2_one * fmaxf(size.x, size.y);

	vec3 final_pos;
	vec2 final_size;
	ui_layout_reserve_sz(size, false, &final_pos, &final_size);

	return ui_button_round_at(id, image, final_pos, final_size.x);
}
bool32_t ui_button_round   (const char     *id, sprite_t image, float diameter) { return ui_button_round_g<char>(id, image, diameter); }
bool32_t ui_button_round_16(const char16_t *id, sprite_t image, float diameter) { return ui_button_round_g<char16_t>(id, image, diameter); }

///////////////////////////////////////////

void ui_model(model_t model, vec2 ui_size, float model_scale) {
	if (ui_size.x == 0) ui_size.x = ui_layout_remaining().x - (skui_settings.padding*2);
	if (ui_size.y == 0) {
		bounds_t bounds = model_get_bounds(model);
		ui_size.y = ui_size.x * (bounds.dimensions.x / bounds.dimensions.y);
	}
	if (model_scale == 0) {
		bounds_t bounds = model_get_bounds(model);
		model_scale = fminf(ui_size.x / bounds.dimensions.x, ui_size.y / bounds.dimensions.y);
	}
	vec2 size = ui_size + vec2{ skui_settings.padding, skui_settings.padding }*2;

	vec3 final_pos;
	vec2 final_size;
	ui_layout_reserve_sz(size, false, &final_pos, &final_size);

	final_size = final_size / 2;
	ui_model_at(model, { final_pos.x - final_size.x, final_pos.y - final_size.y, final_pos.z }, vec3_one * model_scale, { 1,1,1,1 });
}

///////////////////////////////////////////

inline vec2 text_char_at_o(const char*     text, text_style_t style, int32_t char_index, vec2* opt_size, text_fit_ fit, text_align_ position, text_align_ align) { return text_char_at   (text, style, char_index, opt_size, fit, position, align); }
inline vec2 text_char_at_o(const char16_t* text, text_style_t style, int32_t char_index, vec2* opt_size, text_fit_ fit, text_align_ position, text_align_ align) { return text_char_at_16(text, style, char_index, opt_size, fit, position, align); }

template<typename C>
bool32_t ui_input_g(const C *id, C *buffer, int32_t buffer_size, vec2 size, text_context_ type) {
	vec3 final_pos;
	vec2 final_size;
	ui_layout_reserve_sz(size, false, &final_pos, &final_size);

	id_hash_t id_hash  = ui_stack_hash(id);
	bool      result   = false;
	vec3      box_size = vec3{ final_size.x, final_size.y, skui_settings.depth/2 };

	// Find out if the user is trying to focus this UI element
	float         finger_offset;
	int32_t       hand;
	button_state_ state, focus;
	ui_button_behavior(final_pos, final_size, id_hash, finger_offset, state, focus, &hand);

	if (state & button_state_just_active) {
		platform_keyboard_show(true,type);
		skui_input_blink  = time_totalf_unscaled();
		skui_input_target = id_hash;
		skui_input_carat  = skui_input_carat_end = (int32_t)utf_charlen(buffer);
	}

	if (state & button_state_just_active)
		ui_anim_start(id_hash, 0);
	float color_blend = skui_input_target == id_hash ? 1.0f : 0.0f;
	if (ui_anim_has(id_hash, 0, skui_anim_duration)) {
		float t     = ui_anim_elapsed(id_hash, 0, skui_anim_duration);
		color_blend = math_ease_overshoot(0, 1, skui_anim_overshoot, t);
	}

	// Unfocus this if the user starts interacting with something else
	if (skui_input_target == id_hash && ui_keyboard_focus_lost(id_hash)) {
		skui_input_target = 0;
		platform_keyboard_show(false, type);
	}

	// If focused, acquire any input in the keyboard's queue
	if (skui_input_target == id_hash) {
		uint32_t curr = input_text_consume();
		while (curr != 0) {
			uint32_t add = '\0';

			if (curr == key_backspace) {
				if (skui_input_carat != skui_input_carat_end) {
					int32_t start = mini(skui_input_carat, skui_input_carat_end);
					int32_t count = maxi(skui_input_carat, skui_input_carat_end) - start;
					utf_remove_chars(utf_advance_chars(buffer, start), count);
					skui_input_carat_end = skui_input_carat = start;
					result = true;
				} else if (skui_input_carat > 0) {
					skui_input_carat_end = skui_input_carat = skui_input_carat - 1;
					utf_remove_chars(utf_advance_chars(buffer, skui_input_carat), 1);
					result = true;
				}
			} else if (curr == 0x7f) {
				if (skui_input_carat != skui_input_carat_end) {
					int32_t start = mini(skui_input_carat, skui_input_carat_end);
					int32_t count = maxi(skui_input_carat, skui_input_carat_end) - start;
					utf_remove_chars(utf_advance_chars(buffer, start), count);
					skui_input_carat_end = skui_input_carat = start;
					result = true;
				} else if (skui_input_carat >= 0) {
					utf_remove_chars(utf_advance_chars(buffer, skui_input_carat), 1);
					result = true;
				}
			} else if (curr == 0x0D) { // Enter, carriage return
				skui_input_target = 0;
				platform_keyboard_show(false, type);
				result = true;
			} else if (curr == 0x0A) { // Shift+Enter, linefeed
				add = '\n';
			} else if (curr == 0x1B) { // Escape
				skui_input_target = 0;
				platform_keyboard_show(false, type);
			} else {
				add = curr;
			}

			if (add != '\0') {
				// Remove any selected
				if (skui_input_carat != skui_input_carat_end) {
					int32_t start = mini(skui_input_carat, skui_input_carat_end);
					int32_t count = maxi(skui_input_carat, skui_input_carat_end) - start;
					utf_remove_chars(utf_advance_chars(buffer, start), count);
					skui_input_carat_end = skui_input_carat = start;
				}
				utf_insert_char(buffer, buffer_size, utf_advance_chars(buffer, skui_input_carat), add);
				skui_input_carat += 1;
				skui_input_carat_end = skui_input_carat;
				result = true;
			}

			curr = input_text_consume();
		}
		if      (input_key(key_shift) & button_state_active && input_key(key_left ) & button_state_just_active) { skui_input_blink = time_totalf_unscaled(); skui_input_carat = maxi(0, skui_input_carat - 1); }
		else if (input_key(key_left ) & button_state_just_active)                                               { skui_input_blink = time_totalf_unscaled(); if (skui_input_carat_end == skui_input_carat) skui_input_carat = maxi(0, skui_input_carat - 1); skui_input_carat_end = skui_input_carat; }
		if      (input_key(key_shift) & button_state_active && input_key(key_right) & button_state_just_active) { skui_input_blink = time_totalf_unscaled(); skui_input_carat = mini((int32_t)utf_charlen(buffer), skui_input_carat + 1); }
		else if (input_key(key_right) & button_state_just_active)                                               { skui_input_blink = time_totalf_unscaled(); if (skui_input_carat_end == skui_input_carat) skui_input_carat = mini((int32_t)utf_charlen(buffer), skui_input_carat + 1); skui_input_carat_end = skui_input_carat; }
	}

	// Render the input UI
	vec2 text_bounds = { final_size.x - skui_settings.padding * 2,final_size.y };
	ui_draw_el(ui_vis_input, final_pos, vec3{ final_size.x, final_size.y, skui_settings.depth/2 }, color_blend);

	// Swap out for a string of asterisks to hide any password
	const C* draw_text = buffer;
	if (type == text_context_password) {
		size_t len          = utf_charlen(buffer);
		C*     password_txt = sk_stack_alloc_t(C, len + 1);
		for (size_t i = 0; i < len; i++)
			password_txt[i] = '*';
		password_txt[len] = '\0';
		draw_text = password_txt;
	}

	// If the input is focused, display text selection information
	if (skui_input_target == id_hash) {
		// Confirm that the input target still exists
		skui_input_target_confirmed = true;

		// Advance the displayed text if it's off the right side of the input
		text_style_t style = ui_get_text_style();

		int32_t carat_at      = skui_input_carat;
		vec2    carat_pos     = text_char_at_o(draw_text, style, carat_at, &text_bounds, text_fit_clip, text_align_top_left, text_align_center_left);
		float   scroll_margin = text_bounds.x - text_style_get_char_height(ui_get_text_style());
		while (carat_pos.x < -scroll_margin && *draw_text != '\0' && carat_at >= 0) {
			draw_text += 1;
			carat_at  -= 1;
			carat_pos = text_char_at_o(draw_text, style, carat_at, &text_bounds, text_fit_clip, text_align_top_left, text_align_center_left);
		}

		// Display a selection box for highlighted text
		float line = ui_line_height() * 0.5f;
		if (skui_input_carat != skui_input_carat_end) {
			int32_t end       = maxi(0, carat_at + (skui_input_carat_end - skui_input_carat));
			vec2    carat_end = text_char_at_o(draw_text, style, end, &text_bounds, text_fit_clip, text_align_top_left, text_align_center_left);
			float   left      = fmaxf(carat_pos.x, carat_end.x);
			float   right     = fmaxf(fminf(carat_pos.x, carat_end.x), -text_bounds.x);

			vec3 sz  = vec3{ -(right - left), line, line * 0.01f };
			vec3 pos = (final_pos - vec3{ skui_settings.padding - left, -carat_pos.y, skui_settings.depth / 2 + 1 * mm2m }) - sz / 2;
			ui_draw_cube(pos, sz, ui_color_complement, 0);
		} 

		// Show a blinking text carat
		if ((int)((time_totalf_unscaled()-skui_input_blink)*2)%2==0) {
			ui_draw_el(ui_vis_carat, final_pos - vec3{ skui_settings.padding - carat_pos.x, -carat_pos.y, skui_settings.depth/2 }, vec3{ line * 0.1f, line, line * 0.1f }, 0);
		}
	}

	ui_text_at(draw_text, text_align_center_left, text_fit_clip, final_pos - vec3{ skui_settings.padding, 0, skui_settings.depth / 2 + 2 * mm2m }, text_bounds);

	return result;
}

bool32_t ui_input(const char *id, char *buffer, int32_t buffer_size, vec2 size, text_context_ type) {
	return ui_input_g<char>(id, buffer, buffer_size, size, type);
}
bool32_t ui_input_16(const char16_t *id, char16_t *buffer, int32_t buffer_size, vec2 size, text_context_ type) {
	return ui_input_g<char16_t>(id, buffer, buffer_size, size, type);
}

///////////////////////////////////////////

void ui_progress_bar_at_ex(float percent, vec3 start_pos, vec2 size, float focus, bool vertical) {
	// For a vertical progress bar, the easiest thing is to just rotate the
	// hierarchy 90, as this simplifies any issues with trying to rotate the
	// calls to draw the left and right line segments.
	hierarchy_push(vertical
		? matrix_trs(start_pos - vec3{size.x,0,0}, quat_from_angles(0, 0, 90))
		: matrix_t  (start_pos));
	if (vertical) size = { size.y, size.x };

	// Find sizes of bar elements
	float bar_height = fmaxf(skui_settings.padding, size.y / 6.f);
	float bar_depth  = bar_height * skui_pressed_depth - mm2m;
	float bar_y      = -size.y / 2.f + bar_height / 2.f;

	// If the left or right side of the bar is too small, then we'll just draw
	// a single solid bar.
	float bar_length = math_saturate(percent) * size.x;
	vec2  min_size   = ui_get_mesh_minsize(ui_vis_slider_line_active);
	if (bar_length <= min_size.x) {
		ui_draw_el_color(ui_vis_slider_line, ui_vis_slider_line_inactive,
			vec3{ 0,      bar_y,      0 },
			vec3{ size.x, bar_height, bar_depth },
			focus);
		hierarchy_pop();
		return;
	} else if (bar_length >= size.x-min_size.x) {
		ui_draw_el_color(ui_vis_slider_line, ui_vis_slider_line_active,
			vec3{ 0,      bar_y,      0 },
			vec3{ size.x, bar_height, bar_depth },
			focus);
		hierarchy_pop();
		return;
	}

	// Slide line
	ui_draw_el(ui_vis_slider_line_active,
		vec3{ 0,          bar_y,      0 },
		vec3{ bar_length, bar_height, bar_depth },
		focus);
	ui_draw_el(ui_vis_slider_line_inactive,
		vec3{        - bar_length, bar_y,      0 },
		vec3{ size.x - bar_length, bar_height, bar_depth },
		focus);
	hierarchy_pop();
}

///////////////////////////////////////////

void ui_progress_bar_at(float percent, vec3 start_pos, vec2 size) {
	ui_progress_bar_at_ex(percent, start_pos, size, 0, false);
}

///////////////////////////////////////////

void ui_progress_bar(float percent, float width) {
	vec3 final_pos;
	vec2 final_size;
	ui_layout_reserve_sz({ width, 0 }, false, &final_pos, &final_size);

	return ui_progress_bar_at(percent, final_pos, final_size);
}

///////////////////////////////////////////

template<typename C, typename N>
bool32_t ui_slider_at_g(bool vertical, const C *id_text, N &value, N min, N max, N step, vec3 window_relative_pos, vec2 size, ui_confirm_ confirm_method, ui_notify_ notify_on) {
	id_hash_t id     = ui_stack_hash(id_text);
	bool      result = false;

	const float snap_scale = 1;
	const float snap_dist  = 7*cm2m;

	float size_min = vertical ? size.x : size.y;

	// Find sizes of slider elements
	float percent      = (float)((value - min) / (max - min));
	float button_depth = confirm_method == ui_confirm_push ? skui_settings.depth : skui_settings.depth * 1.5f;
	float rule_size    = fmaxf(skui_settings.padding, size_min / 6.f);
	vec2  button_size  = confirm_method == ui_confirm_push
		? vec2{ size_min / 2, size_min / 2 }
		: (vertical
			? vec2{ size_min, size_min / 4 }
			: vec2{ size_min / 4, size_min } );

	// Activation bounds sizing
	float activation_plane = button_depth + skui_finger_radius;

	// Set up for getting the state of the sliders.
	button_state_ focus_state   = button_state_inactive;
	button_state_ button_state  = button_state_inactive;
	float         finger_offset = button_depth;
	float         finger_at     = 0;
	int32_t       hand          = -1;
	if (confirm_method == ui_confirm_push) {
		vec3  activation_start = vertical
			? window_relative_pos + vec3{ -(size.x / 2 - button_size.x / 2) + button_size.x / 2.0f, percent * -(size.y-button_size.y) + button_size.y/2.0f, -activation_plane }
			: window_relative_pos + vec3{ percent * -(size.x-button_size.x) + button_size.x/2.0f, -(size.y/2 - button_size.y/2) + button_size.y/2.0f, -activation_plane };
		vec3  activation_size = vec3{ button_size.x*2, button_size.y*2, 0.0001f };
		vec3  sustain_size    = vec3{ size.x + 2*skui_finger_radius, size.y + 2*skui_finger_radius, activation_plane + 6*skui_finger_radius  };
		vec3  sustain_start   = window_relative_pos + vec3{ skui_finger_radius, skui_finger_radius, -activation_plane + sustain_size.z };

		ui_box_interaction_1h_poke(id,
			activation_start, activation_size,
			sustain_start,    sustain_size,
			&focus_state, &hand);

		// Here, we allow for pressing or pinching of the button to activate
		// the slider!
		if (hand != -1) {
			const hand_t* h     = input_hand((handed_)hand);
			button_state_ pinch = h->pinch_state;

			finger_offset = -skui_hand[hand].finger.z - window_relative_pos.z;
			bool pressed  = finger_offset < button_depth / 2;
			finger_offset = fminf(fmaxf(2 * mm2m, finger_offset), button_depth);

			button_state = ui_active_set(hand, id, pinch & button_state_active || pressed);
			// Focus can get lost if the user is dragging outside the box, so set
			// it to focused if it's still active.
			focus_state = ui_focus_set(hand, id, pinch & button_state_active || focus_state & button_state_active, 0);

			finger_at = vertical ? skui_hand[hand].finger.y : skui_hand[hand].finger.x;
		}
	} else if (confirm_method == ui_confirm_pinch || confirm_method == ui_confirm_variable_pinch) {
		vec3 activation_start;
		vec3 activation_size;
		if (vertical) {
			activation_start = window_relative_pos + vec3{ -(size.x / 2 - button_size.x / 2), percent * -(size.y - button_size.y) + button_size.y, button_depth };
			activation_size  = vec3{ button_size.x, button_size.y * 3, button_depth * 2 };
		} else {
			activation_start = window_relative_pos + vec3{ percent * -(size.x - button_size.x) + button_size.x, -(size.y / 2 - button_size.y / 2), button_depth };
			activation_size  = vec3{ button_size.x * 3, button_size.y, button_depth * 2 };
		}

		ui_box_interaction_1h_pinch(id,
			activation_start, activation_size,
			activation_start, activation_size,
			&focus_state, &hand);

		// Pinch confirm uses a handle that the user must pinch, in order to
		// drag it around the slider.
		if (hand != -1) {
			const hand_t *h     = input_hand((handed_)hand);
			button_state_ pinch = h->pinch_state;
			button_state = ui_active_set(hand, id, pinch & button_state_active);
			// Focus can get lost if the user is dragging outside the box, so set
			// it to focused if it's still active.
			focus_state = ui_focus_set(hand, id, button_state & button_state_active || focus_state & button_state_active, 0);
			vec3    pinch_local = hierarchy_to_local_point(h->pinch_pt);
			int32_t scale_step  = (int32_t)((-pinch_local.z-activation_plane) / snap_dist);
			finger_at = vertical ? pinch_local.y : pinch_local.x;

			if (confirm_method == ui_confirm_variable_pinch && button_state & button_state_active && scale_step > 0) {
				finger_at = finger_at / (1 + scale_step * snap_scale);
			}
		}
	}

	if (button_state & button_state_active) {
		float pos_in_slider = vertical
			? (float)fmin(1, fmax(0, ((window_relative_pos.y-button_size.y/2)-finger_at) / (size.y-button_size.y)))
			: (float)fmin(1, fmax(0, ((window_relative_pos.x-button_size.x/2)-finger_at) / (size.x-button_size.x)));
		N new_val = (N)min + (N)pos_in_slider*(N)(max-min);
		if (step != 0) {
			new_val = min + ((int)(((new_val - min) / step) + (N)0.5)) * step;
		}
		result  = value != new_val;
		percent = (float)((new_val - min) / (max - min));

		// Play tick sound as the value updates
		if (result) {
			
			if (step != 0) {
				// Play on every change if there's a user specified step value
				ui_play_sound_on(ui_vis_slider_line, skui_hand[hand].finger_world);
			} else {
				// If no user specified step, then we'll do a set number of
				// clicks across the whole bar.
				const int32_t click_steps = 10;

				float   old_percent  = (float)((value - min) / (max - min));
				int32_t old_quantize = (int32_t)(old_percent * click_steps + 0.5f);
				int32_t new_quantize = (int32_t)(percent     * click_steps + 0.5f);

				if (old_quantize != new_quantize) {
					ui_play_sound_on(ui_vis_slider_line, skui_hand[hand].finger_world);
				}
			}
		}

		// Do this down here so we can calculate old_percent above
		value = new_val;
	}

	if (button_state & button_state_just_active)
		ui_anim_start(id, 0);
	float color_blend = focus_state & button_state_active ? 1.0f : 0.0f;
	if (ui_anim_has(id, 0, skui_anim_duration)) {
		float t     = ui_anim_elapsed(id, 0, skui_anim_duration);
		color_blend = math_ease_overshoot(0, 1, skui_anim_overshoot, t);
	}

	// Draw the UI
	float x           = window_relative_pos.x;
	float y           = window_relative_pos.y;
	float slide_x_rel = 0;
	float slide_y_rel = 0;
	if (vertical) {
		slide_x_rel = (size.x - button_size.x) / 2;
		slide_y_rel = (float)(percent * (size.y - button_size.y));
	} else {
		slide_x_rel = (float)(percent * (size.x - button_size.x));
		slide_y_rel = (size.y - button_size.y) / 2;
	}

	ui_progress_bar_at_ex(percent, window_relative_pos, size, color_blend, vertical);

	if (confirm_method == ui_confirm_push) {
		ui_draw_el(ui_vis_slider_push,
			vec3{x - slide_x_rel, y - slide_y_rel, window_relative_pos.z},
			vec3{button_size.x, button_size.y, fmaxf(finger_offset,rule_size*skui_pressed_depth +mm2m)},
			color_blend);
	} else if (confirm_method == ui_confirm_pinch || confirm_method == ui_confirm_variable_pinch) {
		ui_draw_el(ui_vis_slider_pinch,
			vec3{x - slide_x_rel, y - slide_y_rel, window_relative_pos.z},
			vec3{button_size.x, button_size.y, button_depth},
			color_blend);

		vec3 pinch_local = hand < 0
			? vec3_zero
			: hierarchy_to_local_point(input_hand((handed_)hand)->pinch_pt);
		int32_t scale_step  = (int32_t)((-pinch_local.z-activation_plane) / snap_dist);
		if (confirm_method == ui_confirm_variable_pinch && button_state & button_state_active && scale_step > 0) {
			float scale     = 1 + scale_step * snap_scale;
			float z         = -activation_plane - (scale_step * snap_dist) + button_depth/2;
			float scaled_at = vertical
				? y+size.y*(scale-1)*0.5f
				: x+size.x*(scale-1)*0.5f;
			
			if (vertical) {
				float connector_x = (x-slide_x_rel) - size_min * 0.5f;
				line_add({ connector_x, y,        window_relative_pos.z}, { connector_x, scaled_at,              window_relative_pos.z + z}, {255,255,255,0}, {255,255,255,255}, rule_size*0.5f);
				line_add({ connector_x, y-size.y, window_relative_pos.z}, { connector_x, scaled_at-size.y*scale, window_relative_pos.z + z}, {255,255,255,0}, {255,255,255,255}, rule_size*0.5f);
			} else {
				float connector_y = (y-slide_y_rel) - size_min * 0.5f;
				line_add({ x,        connector_y, window_relative_pos.z}, { scaled_at,              connector_y, window_relative_pos.z + z}, {255,255,255,0}, {255,255,255,255}, rule_size*0.5f);
				line_add({ x-size.x, connector_y, window_relative_pos.z}, { scaled_at-size.x*scale, connector_y, window_relative_pos.z + z}, {255,255,255,0}, {255,255,255,255}, rule_size*0.5f);
			}

			if (vertical) {
				ui_progress_bar_at_ex(percent,
					vec3{ x-slide_x_rel, scaled_at, window_relative_pos.z + z },
					vec2{ size.x, size.y*scale },
					color_blend, vertical);
			} else {
				ui_progress_bar_at_ex(percent,
					vec3{ scaled_at, y-slide_y_rel, window_relative_pos.z + z },
					vec2{ size.x*scale, size.y },
					color_blend, vertical);
			}
			ui_draw_el(ui_vis_slider_pinch,
				vertical
					? vec3{ x - slide_x_rel, scaled_at - slide_y_rel * scale, window_relative_pos.z + z }
					: vec3{ scaled_at - slide_x_rel * scale, y - slide_y_rel, window_relative_pos.z + z },
				vec3{ button_size.x, button_size.y, button_depth },
				color_blend);
		}
	}
	
	if (hand >= 0 && hand < 2) {
		if (button_state & button_state_just_active)
			ui_play_sound_on_off(ui_vis_slider_pinch, id, skui_hand[hand].finger_world);
	}

	if      (notify_on == ui_notify_change)   return result;
	else if (notify_on == ui_notify_finalize) return button_state & button_state_just_inactive;
	else                                      return result;
}
bool32_t ui_hslider_at       (const char     *id_text, float  &value, float  min, float  max, float  step, vec3 window_relative_pos, vec2 size, ui_confirm_ confirm_method, ui_notify_ notify_on) { return ui_slider_at_g<char    , float>(false, id_text, value, min, max, step, window_relative_pos, size, confirm_method, notify_on); }
bool32_t ui_hslider_at       (const char16_t *id_text, float  &value, float  min, float  max, float  step, vec3 window_relative_pos, vec2 size, ui_confirm_ confirm_method, ui_notify_ notify_on) { return ui_slider_at_g<char16_t, float>(false, id_text, value, min, max, step, window_relative_pos, size, confirm_method, notify_on); }
bool32_t ui_hslider_at_16    (const char16_t *id_text, float  &value, float  min, float  max, float  step, vec3 window_relative_pos, vec2 size, ui_confirm_ confirm_method, ui_notify_ notify_on) { return ui_slider_at_g<char16_t, float>(false, id_text, value, min, max, step, window_relative_pos, size, confirm_method, notify_on); }

bool32_t ui_hslider_at_f64   (const char     *id_text, double &value, double min, double max, double step, vec3 window_relative_pos, vec2 size, ui_confirm_ confirm_method, ui_notify_ notify_on) { float tmp = (float)value; bool32_t result = ui_slider_at_g<char    , float>(false, id_text, tmp, (float)min, (float)max, (float)step, window_relative_pos, size, confirm_method, notify_on); value = tmp; return result;}
bool32_t ui_hslider_at_f64   (const char16_t *id_text, double &value, double min, double max, double step, vec3 window_relative_pos, vec2 size, ui_confirm_ confirm_method, ui_notify_ notify_on) { float tmp = (float)value; bool32_t result = ui_slider_at_g<char16_t, float>(false, id_text, tmp, (float)min, (float)max, (float)step, window_relative_pos, size, confirm_method, notify_on); value = tmp; return result;}
bool32_t ui_hslider_at_f64_16(const char16_t* id_text, double& value, double min, double max, double step, vec3 window_relative_pos, vec2 size, ui_confirm_ confirm_method, ui_notify_ notify_on) { float tmp = (float)value; bool32_t result = ui_slider_at_g<char16_t, float>(false, id_text, tmp, (float)min, (float)max, (float)step, window_relative_pos, size, confirm_method, notify_on); value = tmp; return result;}

bool32_t ui_vslider_at       (const char     *id_text, float  &value, float  min, float  max, float  step, vec3 window_relative_pos, vec2 size, ui_confirm_ confirm_method, ui_notify_ notify_on) { return ui_slider_at_g<char    , float>(true, id_text, value, min, max, step, window_relative_pos, size, confirm_method, notify_on); }
bool32_t ui_vslider_at       (const char16_t *id_text, float  &value, float  min, float  max, float  step, vec3 window_relative_pos, vec2 size, ui_confirm_ confirm_method, ui_notify_ notify_on) { return ui_slider_at_g<char16_t, float>(true, id_text, value, min, max, step, window_relative_pos, size, confirm_method, notify_on); }
bool32_t ui_vslider_at_16    (const char16_t *id_text, float  &value, float  min, float  max, float  step, vec3 window_relative_pos, vec2 size, ui_confirm_ confirm_method, ui_notify_ notify_on) { return ui_slider_at_g<char16_t, float>(true, id_text, value, min, max, step, window_relative_pos, size, confirm_method, notify_on); }

bool32_t ui_vslider_at_f64   (const char     *id_text, double &value, double min, double max, double step, vec3 window_relative_pos, vec2 size, ui_confirm_ confirm_method, ui_notify_ notify_on) { float tmp = (float)value; bool32_t result = ui_slider_at_g<char    , float>(true, id_text, tmp, (float)min, (float)max, (float)step, window_relative_pos, size, confirm_method, notify_on); value = tmp; return result;}
bool32_t ui_vslider_at_f64   (const char16_t *id_text, double &value, double min, double max, double step, vec3 window_relative_pos, vec2 size, ui_confirm_ confirm_method, ui_notify_ notify_on) { float tmp = (float)value; bool32_t result = ui_slider_at_g<char16_t, float>(true, id_text, tmp, (float)min, (float)max, (float)step, window_relative_pos, size, confirm_method, notify_on); value = tmp; return result;}
bool32_t ui_vslider_at_f64_16(const char16_t *id_text, double &value, double min, double max, double step, vec3 window_relative_pos, vec2 size, ui_confirm_ confirm_method, ui_notify_ notify_on) { float tmp = (float)value; bool32_t result = ui_slider_at_g<char16_t, float>(true, id_text, tmp, (float)min, (float)max, (float)step, window_relative_pos, size, confirm_method, notify_on); value = tmp; return result;}

///////////////////////////////////////////

template<typename C, typename N>
bool32_t ui_slider_g(bool vertical, const C *name, N &value, N min, N max, N step, float width, ui_confirm_ confirm_method, ui_notify_ notify_on) {
	vec3 final_pos;
	vec2 final_size;
	if (vertical) ui_layout_reserve_vertical_sz({width, 0}, false, &final_pos, &final_size);
	else          ui_layout_reserve_sz         ({width, 0}, false, &final_pos, &final_size);

	return ui_slider_at_g<C, N>(vertical, name, value, min, max, step, final_pos, final_size, confirm_method, notify_on);
}

bool32_t ui_hslider       (const char     *name, float  &value, float  min, float  max, float  step, float width,  ui_confirm_ confirm_method, ui_notify_ notify_on) { return ui_slider_g<char,     float >(false, name, value, min, max, step, width, confirm_method, notify_on); }
bool32_t ui_hslider_16    (const char16_t *name, float  &value, float  min, float  max, float  step, float width,  ui_confirm_ confirm_method, ui_notify_ notify_on) { return ui_slider_g<char16_t, float >(false, name, value, min, max, step, width, confirm_method, notify_on); }

bool32_t ui_hslider_f64   (const char     *name, double &value, double min, double max, double step, float width,  ui_confirm_ confirm_method, ui_notify_ notify_on) { return ui_slider_g<char,     double>(false, name, value, min, max, step, width, confirm_method, notify_on); }
bool32_t ui_hslider_f64_16(const char16_t *name, double &value, double min, double max, double step, float width,  ui_confirm_ confirm_method, ui_notify_ notify_on) { return ui_slider_g<char16_t, double>(false, name, value, min, max, step, width, confirm_method, notify_on); }

bool32_t ui_vslider       (const char     *name, float  &value, float  min, float  max, float  step, float height, ui_confirm_ confirm_method, ui_notify_ notify_on) { return ui_slider_g<char,     float >(true,  name, value, min, max, step, height, confirm_method, notify_on); }
bool32_t ui_vslider_16    (const char16_t *name, float  &value, float  min, float  max, float  step, float height, ui_confirm_ confirm_method, ui_notify_ notify_on) { return ui_slider_g<char16_t, float >(true,  name, value, min, max, step, height, confirm_method, notify_on); }

bool32_t ui_vslider_f64   (const char     *name, double &value, double min, double max, double step, float height, ui_confirm_ confirm_method, ui_notify_ notify_on) { return ui_slider_g<char,     double>(true,  name, value, min, max, step, height, confirm_method, notify_on); }
bool32_t ui_vslider_f64_16(const char16_t *name, double &value, double min, double max, double step, float height, ui_confirm_ confirm_method, ui_notify_ notify_on) { return ui_slider_g<char16_t, double>(true,  name, value, min, max, step, height, confirm_method, notify_on); }

///////////////////////////////////////////


///////////////////////////////////////////

template<typename C>
void ui_window_begin_g(const C *text, pose_t &pose, vec2 window_size, ui_win_ window_type, ui_move_ move_type) {
	id_hash_t    hash   = ui_push_id(text);
	ui_window_id win_id = ui_window_find_or_add(hash, window_size);
	ui_window_t* win    = ui_window_get(win_id);
	win->age  = 0;
	win->type = window_type;
	win->move = move_type;
	
	// figure out the size of it, based on its window type
	vec3 box_start = {}, box_size = {};
	if (win->type & ui_win_head) {
		float line = ui_line_height();
		box_start = vec3{ 0, line/2, skui_settings.depth/2 };
		box_size  = vec3{ win->prev_size.x, line, skui_settings.depth*2 };
	}
	if (win->type & ui_win_body || win->type & ui_win_empty) {
		box_start.z  = skui_settings.depth/2;
		box_start.y -= win->prev_size.y / 2;
		box_size.x   = win->prev_size.x;
		box_size.y  += win->prev_size.y;
		box_size.z   = skui_settings.depth * 2;
	}
	// Expand the volume a bit if we're using a grab aura
	if (win->move != ui_move_none && ui_grab_aura_enabled()) {
		box_size .x += skui_aura_radius*2;
		box_size .y += skui_aura_radius*2;
	}
	// Add a little extra depth to the box, so that it's easier to grab
	box_start.z += 0.01f;
	box_size .z += 0.02f;

	// Set up window handle and layout area
	_ui_handle_begin(hash, pose, { box_start, box_size }, false, move_type, ui_gesture_pinch);
	ui_layout_window(win_id, { win->prev_size.x / 2,0,0 }, window_size, true);

	// draw label
	if (win->type & ui_win_head) {
		ui_layout_t* layout = ui_layout_curr();

		vec2 txt_size = text_size(text, ui_get_text_style());
		vec2 size     = vec2{ window_size.x == 0 ? txt_size.x : window_size.x-(skui_settings.margin*2), ui_line_height() };
		vec3 at       = layout->offset - vec3{ skui_settings.padding, -(size.y+skui_settings.margin), 2*mm2m };

		ui_text_at(text, text_align_center_left, text_fit_squeeze, at, size);

		float header_width = window_size.x == 0 ? size.x + skui_settings.padding * 2 + skui_settings.margin * 2 : size.x;
		if (win->curr_size.x < header_width)
			win->curr_size.x = header_width;
	}
	win->pose = pose;
}
void ui_window_begin(const char *text, pose_t &pose, vec2 window_size, ui_win_ window_type, ui_move_ move_type) {
	ui_window_begin_g<char>(text, pose, window_size, window_type, move_type);
}
void ui_window_begin_16(const char16_t *text, pose_t &pose, vec2 window_size, ui_win_ window_type, ui_move_ move_type) {
	ui_window_begin_g<char16_t>(text, pose, window_size, window_type, move_type);
}

///////////////////////////////////////////

void ui_window_end() {
	ui_window_id win_id      = ui_layout_curr_window();
	ui_window_t* win         = ui_window_get(win_id);
	float        line_height = ui_line_height();

	ui_handle_end();
	hierarchy_push(pose_matrix(win->pose));

	win->prev_size.x = win->layout_size.x == 0 ? win->curr_size.x : win->layout_size.x;
	win->prev_size.y = win->layout_size.y == 0 ? win->curr_size.y : win->layout_size.y;

	vec3 start = win->layout_start + vec3{ 0,0,skui_settings.depth };
	vec3 size  = { win->prev_size.x, win->prev_size.y, skui_settings.depth };

	// Focus animation
	if ((skui_hand[0].focused_prev == win->hash && skui_hand[0].focused_prev_prev != win->hash) ||
		(skui_hand[1].focused_prev == win->hash && skui_hand[1].focused_prev_prev != win->hash))
		ui_anim_start(win->hash, 0);
	if ((skui_hand[0].focused_prev != win->hash && skui_hand[0].focused_prev_prev == win->hash) ||
		(skui_hand[1].focused_prev != win->hash && skui_hand[1].focused_prev_prev == win->hash))
		ui_anim_start(win->hash, 1);

	float focus = ui_id_focused(win->hash) & button_state_active ? 1.0f : 0.0f;
	if (ui_anim_has(win->hash, 0, skui_anim_focus_duration)) {
		focus = math_ease_smooth(0, 1, ui_anim_elapsed(win->hash, 0, skui_anim_focus_duration));
	} else if (ui_anim_has(win->hash, 1, skui_anim_focus_duration)) {
		focus = math_ease_smooth(1, 0, ui_anim_elapsed(win->hash, 1, skui_anim_focus_duration));
	}

	if (win->move != ui_move_none && ui_grab_aura_enabled()) {
		vec3 aura_start = vec3{ start.x+skui_aura_radius,  start.y+skui_aura_radius,  start.z };
		vec3 aura_size  = vec3{ size .x+skui_aura_radius*2,size .y+skui_aura_radius*2,size .z };
		if (win->type & ui_win_head) { aura_start.y += line_height; aura_size.y += line_height; }
		ui_draw_el(ui_vis_aura, aura_start, aura_size, focus);
	}

	if (win->type & ui_win_head) {
		ui_draw_el(win->type == ui_win_head ? ui_vis_window_head_only : ui_vis_window_head, start + vec3{0,line_height,0}, { size.x, line_height, size.z }, focus);
	}
	if (win->type & ui_win_body) {
		ui_draw_el(win->type == ui_win_body ? ui_vis_window_body_only : ui_vis_window_body, start, size, 0);
	}
	hierarchy_pop();
	ui_pop_id();

	// Store this as the most recent layout
	if (win->type & ui_win_head) { start.y += line_height; size.y += line_height; }
	ui_override_recent_layout(start, { size.x, size.y });
}

///////////////////////////////////////////

void ui_panel_at(vec3 start, vec2 size, ui_pad_ padding) {
	vec3 start_offset = vec3_zero;
	vec3 size_offset  = vec3_zero;
	if (padding == ui_pad_outside) {
		float gutter  = skui_settings.gutter / 2;
		float gutter2 = skui_settings.gutter;
		start_offset = { gutter,  gutter,  0 };
		size_offset  = { gutter2, gutter2, 0 };
	}
	ui_draw_el(ui_vis_panel, start+start_offset, vec3{ size.x, size.y, skui_settings.depth* 0.1f }+size_offset, 0);
}

} // namespace sk<|MERGE_RESOLUTION|>--- conflicted
+++ resolved
@@ -320,16 +320,12 @@
 ///////////////////////////////////////////
 template<typename C>
 bool32_t ui_button_img_at_g(const C* text, sprite_t image, ui_btn_layout_ image_layout, vec3 window_relative_pos, vec2 size) {
-<<<<<<< HEAD
+	return ui_button_img_at_g(text, image, image_layout, window_relative_pos, size, skui_tint);
+}
+
+template<typename C>
+bool32_t ui_button_img_at_g(const C* text, sprite_t image, ui_btn_layout_ image_layout, vec3 window_relative_pos, vec2 size, color128 image_tint) {
 	id_hash_t     id = ui_stack_hash(text);
-=======
-	return ui_button_img_at_g(text, image, image_layout, window_relative_pos, size, skui_tint);
-}
-
-template<typename C>
-bool32_t ui_button_img_at_g(const C* text, sprite_t image, ui_btn_layout_ image_layout, vec3 window_relative_pos, vec2 size, color128 image_tint) {
-	uint64_t      id = ui_stack_hash(text);
->>>>>>> e1736558
 	float         finger_offset;
 	button_state_ state, focus;
 	ui_button_behavior(window_relative_pos, size, id, finger_offset, state, focus);
