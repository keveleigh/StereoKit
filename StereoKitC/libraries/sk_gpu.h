/*Licensed under MIT or Public Domain. See bottom of file for details.
	Author - Nick Klingensmith - @koujaku - https://twitter.com/koujaku
	Repository - https://github.com/maluoi/sk_gpu

sk_gpu.h

	Docs are not yet here as the project is still somewhat in flight, but check
	out some of the example projects in the repository for reference! They're 
	pretty clean as is :)

	Note: this is currently an amalgamated file, so it's best to modify the 
	individual files in the repository if making modifications.
*/

#pragma once

// You can force sk_gpu to use a specific API, but if you don't, it'll pick
// an API appropriate for the platform it's being compiled for!
//
//#define SKG_FORCE_DIRECT3D11
//#define SKG_FORCE_OPENGL

#if   defined( SKG_FORCE_NULL )
#define SKG_NULL
#elif defined( SKG_FORCE_DIRECT3D11 )
#define SKG_DIRECT3D11
#elif defined( SKG_FORCE_OPENGL )
#define SKG_OPENGL
#elif defined( _WIN32 )
#define SKG_DIRECT3D11
#else
#define SKG_OPENGL
#endif

// If we're using OpenGL, set up some additional defines so we know what
// flavor of GL is being used, and how to load it.
#ifdef SKG_OPENGL
	#if   defined(__EMSCRIPTEN__)
		#define _SKG_GL_WEB
		#define _SKG_GL_LOAD_EMSCRIPTEN
	#elif defined(__ANDROID__)
		#define _SKG_GL_ES
		#define _SKG_GL_LOAD_EGL
		#define _SKG_GL_MAKE_FUNCTIONS
	#elif defined(__linux__)
		#if defined(SKG_LINUX_EGL)
			#define _SKG_GL_ES
			#define _SKG_GL_LOAD_EGL
			#define _SKG_GL_MAKE_FUNCTIONS
		#else
			#define _SKG_GL_DESKTOP
			#define _SKG_GL_LOAD_GLX
			#define _SKG_GL_MAKE_FUNCTIONS
		#endif
	#elif defined(_WIN32)
		#define _SKG_GL_DESKTOP
		#define _SKG_GL_LOAD_WGL
		#define _SKG_GL_MAKE_FUNCTIONS
	#endif
#endif

// Add definitions for how/if we want the functions exported
#ifdef __GNUC__
	#define SKG_API
#else
	#if defined(SKG_LIB_EXPORT)
		#define SKG_API __declspec(dllexport)
	#elif defined(SKG_LIB_IMPORT)
		#define SKG_API __declspec(dllimport)
	#else
		#define SKG_API
	#endif
#endif

#include <stdint.h>
#include <stdbool.h>
#include <stddef.h>

///////////////////////////////////////////

typedef enum skg_buffer_type_ {
	skg_buffer_type_vertex,
	skg_buffer_type_index,
	skg_buffer_type_constant,
	skg_buffer_type_compute,
} skg_buffer_type_;

typedef enum skg_tex_type_ {
	skg_tex_type_image,
	skg_tex_type_cubemap,
	skg_tex_type_rendertarget,
	skg_tex_type_depth,
} skg_tex_type_;

typedef enum skg_use_ {
	skg_use_static        = 1 << 0,
	skg_use_dynamic       = 1 << 2,
	skg_use_compute_read  = 1 << 3,
	skg_use_compute_write = 1 << 4,
	skg_use_compute_readwrite = skg_use_compute_read | skg_use_compute_write
} skg_use_;

typedef enum skg_read_ {
	skg_read_only,
	skg_read_write,
} skg_read_;

typedef enum skg_mip_ {
	skg_mip_generate,
	skg_mip_none,
} skg_mip_;

typedef enum skg_tex_address_ {
	skg_tex_address_repeat,
	skg_tex_address_clamp,
	skg_tex_address_mirror,
} skg_tex_address_;

typedef enum skg_tex_sample_ {
	skg_tex_sample_linear,
	skg_tex_sample_point,
	skg_tex_sample_anisotropic
} skg_tex_sample_;

typedef enum skg_tex_fmt_ {
	skg_tex_fmt_none = 0,
	skg_tex_fmt_rgba32,
	skg_tex_fmt_rgba32_linear,
	skg_tex_fmt_bgra32,
	skg_tex_fmt_bgra32_linear,
	skg_tex_fmt_rg11b10,
	skg_tex_fmt_rgb10a2,
	skg_tex_fmt_rgba64u,
	skg_tex_fmt_rgba64s,
	skg_tex_fmt_rgba64f,
	skg_tex_fmt_rgba128,
	skg_tex_fmt_r8,
	skg_tex_fmt_r16,
	skg_tex_fmt_r32,
	skg_tex_fmt_depthstencil,
	skg_tex_fmt_depth32,
	skg_tex_fmt_depth16,
} skg_tex_fmt_;

typedef enum skg_fmt_ {
	skg_fmt_none,
	skg_fmt_f32_1,    skg_fmt_f32_2,    skg_fmt_f32_3,    skg_fmt_f32_4,
	skg_fmt_f16_1,    skg_fmt_f16_2,                      skg_fmt_f16_4,
	skg_fmt_i32_1,    skg_fmt_i32_2,    skg_fmt_i32_3,    skg_fmt_i32_4,
	skg_fmt_i16_1,    skg_fmt_i16_2,                      skg_fmt_i16_4,
	skg_fmt_i8_1,     skg_fmt_i8_2,                       skg_fmt_i8_4,
	skg_fmt_ui32_1,   skg_fmt_ui32_2,   skg_fmt_ui32_3,   skg_fmt_ui32_4,
	skg_fmt_ui16_1,   skg_fmt_ui16_2,                     skg_fmt_ui16_4,
	skg_fmt_ui8_1,    skg_fmt_ui8_2,                      skg_fmt_ui8_4,
	skg_fmt_ui16_n_1, skg_fmt_ui16_n_2,                   skg_fmt_ui16_n_4,
	skg_fmt_ui8_n_1,  skg_fmt_ui8_n_2,                    skg_fmt_ui8_n_4,
} skg_fmt_;

typedef enum skg_el_semantic_ {
	skg_el_semantic_none,
	skg_el_semantic_position,
	skg_el_semantic_normal,
	skg_el_semantic_texcoord,
	skg_el_semantic_color,
	skg_el_semantic_target_index,
} skg_el_semantic_;

typedef enum skg_stage_ {
	skg_stage_vertex  = 1 << 0,
	skg_stage_pixel   = 1 << 1,
	skg_stage_compute = 1 << 2,
} skg_stage_;

typedef enum skg_register_ {
	skg_register_default,
	skg_register_vertex,
	skg_register_index,
	skg_register_constant,
	skg_register_resource,
	skg_register_readwrite,
} skg_register_;

typedef enum skg_shader_var_ {
	skg_shader_var_none,
	skg_shader_var_int,
	skg_shader_var_uint,
	skg_shader_var_uint8,
	skg_shader_var_float,
	skg_shader_var_double,
} skg_shader_var_;

typedef enum skg_transparency_ {
	skg_transparency_none = 1,
	skg_transparency_blend,
	skg_transparency_add,
} skg_transparency_;

typedef enum skg_cull_ {
	skg_cull_back = 0,
	skg_cull_front,
	skg_cull_none,
} skg_cull_;

typedef enum skg_depth_test_ {
	skg_depth_test_less = 0,
	skg_depth_test_less_or_eq,
	skg_depth_test_greater,
	skg_depth_test_greater_or_eq,
	skg_depth_test_equal,
	skg_depth_test_not_equal,
	skg_depth_test_always,
	skg_depth_test_never,
} skg_depth_test_;

typedef enum skg_log_ {
	skg_log_info,
	skg_log_warning,
	skg_log_critical,
} skg_log_;

typedef enum skg_cap_ {
	skg_cap_tex_layer_select = 1,
	skg_cap_wireframe,
} skg_cap_;

typedef struct {
	uint8_t r, g, b, a;
} skg_color32_t;

typedef struct {
	float r, g, b, a;
} skg_color128_t;

typedef struct skg_vert_t {
	float         pos [3];
	float         norm[3];
	float         uv  [2];
	skg_color32_t col;
} skg_vert_t;

typedef struct skg_bind_t {
	uint16_t slot;
	uint8_t  stage_bits;
	uint8_t  register_type;
} skg_bind_t;

typedef struct skg_shader_var_t {
	char     name [32];
	uint64_t name_hash;
	char     extra[64];
	uint32_t offset;
	uint32_t size;
	uint16_t type;
	uint16_t type_count;
} skg_shader_var_t;

typedef struct skg_shader_buffer_t {
	char              name[32];
	uint64_t          name_hash;
	skg_bind_t        bind;
	uint32_t          size;
	void             *defaults;
	uint32_t          var_count;
	skg_shader_var_t *vars;
} skg_shader_buffer_t;

typedef struct skg_shader_resource_t {
	char       name [32];
	uint64_t   name_hash;
	char       extra[64];
	skg_bind_t bind;
} skg_shader_resource_t;

typedef struct skg_shader_meta_t {
	char                   name[256];
	uint32_t               buffer_count;
	skg_shader_buffer_t   *buffers;
	uint32_t               resource_count;
	skg_shader_resource_t *resources;
	int32_t                references;
	int32_t                global_buffer_id;
} skg_shader_meta_t;

///////////////////////////////////////////

#if defined(SKG_DIRECT3D11)


#ifndef WIN32_LEAN_AND_MEAN
#define WIN32_LEAN_AND_MEAN
#endif
#include <d3d11.h>
#include <dxgi1_6.h>

///////////////////////////////////////////

typedef struct skg_buffer_t {
	skg_use_         use;
	skg_buffer_type_ type;
	uint32_t         stride;
	ID3D11Buffer    *_buffer;
	ID3D11ShaderResourceView  *_resource;
	ID3D11UnorderedAccessView *_unordered;
} skg_buffer_t;

typedef struct skg_computebuffer_t {
	skg_read_                  read_write;
	skg_buffer_t               buffer;
	ID3D11ShaderResourceView  *_resource;
	ID3D11UnorderedAccessView *_unordered;
} skg_computebuffer_t;

typedef struct skg_mesh_t {
	ID3D11Buffer *_ind_buffer;
	ID3D11Buffer *_vert_buffer;
} skg_mesh_t;

typedef struct skg_shader_stage_t {
	skg_stage_         type;
	void              *_shader;
	ID3D11InputLayout *_layout;
} skg_shader_stage_t;

typedef struct skg_shader_t {
	skg_shader_meta_t   *meta;
	ID3D11VertexShader  *_vertex;
	ID3D11PixelShader   *_pixel;
	ID3D11ComputeShader *_compute;
	ID3D11InputLayout   *_layout;
} skg_shader_t;

typedef struct skg_pipeline_t {
	skg_transparency_        transparency;
	skg_cull_                cull;
	bool                     wireframe;
	bool                     depth_write;
	bool                     scissor;
	skg_depth_test_          depth_test;
	skg_shader_meta_t       *meta;
	ID3D11VertexShader      *_vertex;
	ID3D11PixelShader       *_pixel;
	ID3D11InputLayout       *_layout;
	ID3D11BlendState        *_blend;
	ID3D11RasterizerState   *_rasterize;
	ID3D11DepthStencilState *_depth;
} skg_pipeline_t;

typedef struct skg_tex_t {
	int32_t                    width;
	int32_t                    height;
	int32_t                    array_count;
	int32_t                    array_start;
	int32_t                    multisample;
	skg_use_                   use;
	skg_tex_type_              type;
	skg_tex_fmt_               format;
	skg_mip_                   mips;
	ID3D11Texture2D           *_texture;
	ID3D11SamplerState        *_sampler;
	ID3D11ShaderResourceView  *_resource;
	ID3D11UnorderedAccessView *_unordered;
	ID3D11RenderTargetView    *_target_view;
	ID3D11DepthStencilView    *_depth_view;
} skg_tex_t;

typedef struct skg_swapchain_t {
	int32_t          width;
	int32_t          height;
	skg_tex_t        _target;
	skg_tex_t        _depth;
	IDXGISwapChain1 *_swapchain;
} skg_swapchain_t;

typedef struct skg_platform_data_t {
	void *_d3d11_device;
} skg_platform_data_t;

#elif defined(SKG_DIRECT3D12)

#elif defined(SKG_VULKAN)

#elif defined(SKG_OPENGL)

#define SKG_MANUAL_SRGB

///////////////////////////////////////////

typedef struct skg_buffer_t {
	skg_use_         use;
	skg_buffer_type_ type;
	uint32_t         stride;
	uint32_t         _target;
	uint32_t         _buffer;
} skg_buffer_t;

typedef struct skg_mesh_t {
	uint32_t _ind_buffer;
	uint32_t _vert_buffer;
	uint32_t _layout;
} skg_mesh_t;

typedef struct skg_shader_stage_t {
	skg_stage_ type;
	uint32_t   _shader;
} skg_shader_stage_t;

typedef struct skg_shader_t {
	skg_shader_meta_t *meta;
	uint32_t           _vertex;
	uint32_t           _pixel;
	uint32_t           _program;
	uint32_t           _compute;
} skg_shader_t;

typedef struct skg_pipeline_t {
	skg_transparency_ transparency;
	skg_cull_         cull;
	bool              wireframe;
	bool              depth_write;
	bool              scissor;
	skg_depth_test_   depth_test;
	skg_shader_meta_t*meta;
	skg_shader_t      _shader;
} skg_pipeline_t;

typedef struct skg_tex_t {
	int32_t       width;
	int32_t       height;
	int32_t       array_count;
	int32_t       array_start;
	int32_t       multisample;
	skg_use_      use;
	skg_tex_type_ type;
	skg_tex_fmt_  format;
	skg_mip_      mips;
	uint32_t      _texture;
	uint32_t      _framebuffer;
	uint32_t      _target;
	uint32_t      _access;
	uint32_t      _format;
} skg_tex_t;

typedef struct skg_swapchain_t {
	int32_t  width;
	int32_t  height;

#if   defined(_SKG_GL_LOAD_WGL)
	void *_hdc;
	void *_hwnd;
#elif defined(_SKG_GL_LOAD_EGL)
	void *_egl_surface;
#elif defined(_SKG_GL_LOAD_GLX)
	void *_x_window;
#elif defined(_SKG_GL_LOAD_EMSCRIPTEN) && defined(SKG_MANUAL_SRGB)
	skg_tex_t      _surface;
	skg_tex_t      _surface_depth;
	skg_shader_t   _convert_shader;
	skg_pipeline_t _convert_pipe;
	skg_buffer_t   _quad_vbuff;
	skg_buffer_t   _quad_ibuff;
	skg_mesh_t     _quad_mesh;
#endif
} skg_swapchain_t;

typedef struct skg_platform_data_t {
#if   defined(_SKG_GL_LOAD_EGL)
	void *_egl_display;
	void *_egl_config;
	void *_egl_context;
#elif defined(_SKG_GL_LOAD_WGL)
	void *_gl_hdc;
	void *_gl_hrc;
#elif defined(_SKG_GL_LOAD_GLX)
	void *_x_display;
	void *_visual_id;
	void *_glx_fb_config;
	void *_glx_drawable;
	void *_glx_context;
#endif
} skg_platform_data_t;

#elif defined(SKG_NULL)


///////////////////////////////////////////

typedef struct skg_buffer_t {
	skg_use_           use;
	skg_buffer_type_   type;
	uint32_t           stride;
} skg_buffer_t;

typedef struct skg_computebuffer_t {
	skg_read_          read_write;
	skg_buffer_t       buffer;
} skg_computebuffer_t;

typedef struct skg_mesh_t {
} skg_mesh_t;

typedef struct skg_shader_stage_t {
	skg_stage_         type;
} skg_shader_stage_t;

typedef struct skg_shader_t {
	skg_shader_meta_t* meta;
} skg_shader_t;

typedef struct skg_pipeline_t {
	skg_transparency_  transparency;
	skg_cull_          cull;
	bool               wireframe;
	bool               depth_write;
	bool               scissor;
	skg_depth_test_    depth_test;
	skg_shader_meta_t* meta;
} skg_pipeline_t;

typedef struct skg_tex_t {
	int32_t            width;
	int32_t            height;
	int32_t            array_count;
	int32_t            array_start;
	int32_t            multisample;
	skg_use_           use;
	skg_tex_type_      type;
	skg_tex_fmt_       format;
	skg_mip_           mips;
} skg_tex_t;

typedef struct skg_swapchain_t {
	int32_t            width;
	int32_t            height;
} skg_swapchain_t;

typedef struct skg_platform_data_t {
} skg_platform_data_t;

#endif

///////////////////////////////////////////

SKG_API void                skg_setup_xlib               (void *dpy, void *vi, void *fbconfig, void *drawable);
SKG_API int32_t             skg_init                     (const char *app_name, void *adapter_id);
SKG_API const char*         skg_adapter_name             ();
SKG_API void                skg_shutdown                 ();
SKG_API void                skg_callback_log             (void (*callback)(skg_log_ level, const char *text));
SKG_API void                skg_callback_file_read       (bool (*callback)(const char *filename, void **out_data, size_t *out_size));
SKG_API skg_platform_data_t skg_get_platform_data        ();
SKG_API bool                skg_capability               (skg_cap_ capability);

SKG_API void                skg_draw_begin               ();
SKG_API void                skg_draw                     (int32_t index_start, int32_t index_base, int32_t index_count, int32_t instance_count);
SKG_API void                skg_compute                  (uint32_t thread_count_x, uint32_t thread_count_y, uint32_t thread_count_z);
SKG_API void                skg_viewport                 (const int32_t *xywh);
SKG_API void                skg_viewport_get             (int32_t *out_xywh);
SKG_API void                skg_scissor                  (const int32_t *xywh);
SKG_API void                skg_target_clear             (bool depth, const float *clear_color_4);

SKG_API skg_buffer_t        skg_buffer_create            (const void *data, uint32_t size_count, uint32_t size_stride, skg_buffer_type_ type, skg_use_ use);
SKG_API void                skg_buffer_name              (      skg_buffer_t *buffer, const char* name);
SKG_API bool                skg_buffer_is_valid          (const skg_buffer_t *buffer);
SKG_API void                skg_buffer_set_contents      (      skg_buffer_t *buffer, const void *data, uint32_t size_bytes);
SKG_API void                skg_buffer_get_contents      (const skg_buffer_t *buffer, void *ref_buffer, uint32_t buffer_size);
SKG_API void                skg_buffer_bind              (const skg_buffer_t *buffer, skg_bind_t slot_vc, uint32_t offset_vi);
SKG_API void                skg_buffer_clear             (      skg_bind_t bind);
SKG_API void                skg_buffer_destroy           (      skg_buffer_t *buffer);

SKG_API skg_mesh_t          skg_mesh_create              (const skg_buffer_t *vert_buffer, const skg_buffer_t *ind_buffer);
SKG_API void                skg_mesh_name                (      skg_mesh_t *mesh, const char* name);
SKG_API void                skg_mesh_set_verts           (      skg_mesh_t *mesh, const skg_buffer_t *vert_buffer);
SKG_API void                skg_mesh_set_inds            (      skg_mesh_t *mesh, const skg_buffer_t *ind_buffer);
SKG_API void                skg_mesh_bind                (const skg_mesh_t *mesh);
SKG_API void                skg_mesh_destroy             (      skg_mesh_t *mesh);

SKG_API skg_shader_stage_t  skg_shader_stage_create      (const void *shader_data, size_t shader_size, skg_stage_ type);
SKG_API void                skg_shader_stage_destroy     (skg_shader_stage_t *stage);

SKG_API skg_shader_t        skg_shader_create_file       (const char *sks_filename);
SKG_API skg_shader_t        skg_shader_create_memory     (const void *sks_memory, size_t sks_memory_size);
SKG_API skg_shader_t        skg_shader_create_manual     (skg_shader_meta_t *meta, skg_shader_stage_t v_shader, skg_shader_stage_t p_shader, skg_shader_stage_t c_shader);
SKG_API void                skg_shader_name              (      skg_shader_t *shader, const char* name);
SKG_API bool                skg_shader_is_valid          (const skg_shader_t *shader);
SKG_API void                skg_shader_compute_bind      (const skg_shader_t *shader);
SKG_API skg_bind_t          skg_shader_get_bind          (const skg_shader_t *shader, const char *name);
SKG_API int32_t             skg_shader_get_var_count     (const skg_shader_t *shader);
SKG_API int32_t             skg_shader_get_var_index     (const skg_shader_t *shader, const char *name);
SKG_API int32_t             skg_shader_get_var_index_h   (const skg_shader_t *shader, uint64_t name_hash);
SKG_API const skg_shader_var_t *skg_shader_get_var_info  (const skg_shader_t *shader, int32_t var_index);
SKG_API void                skg_shader_destroy           (      skg_shader_t *shader);

SKG_API skg_pipeline_t      skg_pipeline_create          (skg_shader_t *shader);
SKG_API void                skg_pipeline_name            (      skg_pipeline_t *pipeline, const char* name);
SKG_API void                skg_pipeline_bind            (const skg_pipeline_t *pipeline);
SKG_API void                skg_pipeline_set_transparency(      skg_pipeline_t *pipeline, skg_transparency_ transparency);
SKG_API skg_transparency_   skg_pipeline_get_transparency(const skg_pipeline_t *pipeline);
SKG_API void                skg_pipeline_set_cull        (      skg_pipeline_t *pipeline, skg_cull_ cull);
SKG_API skg_cull_           skg_pipeline_get_cull        (const skg_pipeline_t *pipeline);
SKG_API void                skg_pipeline_set_wireframe   (      skg_pipeline_t *pipeline, bool wireframe);
SKG_API bool                skg_pipeline_get_wireframe   (const skg_pipeline_t *pipeline);
SKG_API void                skg_pipeline_set_depth_write (      skg_pipeline_t *pipeline, bool write);
SKG_API bool                skg_pipeline_get_depth_write (const skg_pipeline_t *pipeline);
SKG_API void                skg_pipeline_set_depth_test  (      skg_pipeline_t *pipeline, skg_depth_test_ test);
SKG_API skg_depth_test_     skg_pipeline_get_depth_test  (const skg_pipeline_t *pipeline);
SKG_API void                skg_pipeline_set_scissor     (      skg_pipeline_t *pipeline, bool enable);
SKG_API bool                skg_pipeline_get_scissor     (const skg_pipeline_t *pipeline);
SKG_API void                skg_pipeline_destroy         (      skg_pipeline_t *pipeline);

SKG_API skg_swapchain_t     skg_swapchain_create         (void *hwnd, skg_tex_fmt_ format, skg_tex_fmt_ depth_format, int32_t requested_width, int32_t requested_height);
SKG_API void                skg_swapchain_resize         (      skg_swapchain_t *swapchain, int32_t width, int32_t height);
SKG_API void                skg_swapchain_present        (      skg_swapchain_t *swapchain);
SKG_API void                skg_swapchain_bind           (      skg_swapchain_t *swapchain);
SKG_API void                skg_swapchain_destroy        (      skg_swapchain_t *swapchain);

SKG_API skg_tex_t           skg_tex_create_from_existing (void *native_tex, skg_tex_type_ type, skg_tex_fmt_ format, int32_t width, int32_t height, int32_t array_count);
SKG_API skg_tex_t           skg_tex_create_from_layer    (void *native_tex, skg_tex_type_ type, skg_tex_fmt_ format, int32_t width, int32_t height, int32_t array_layer);
SKG_API skg_tex_t           skg_tex_create               (skg_tex_type_ type, skg_use_ use, skg_tex_fmt_ format, skg_mip_ mip_maps);
SKG_API void                skg_tex_name                 (      skg_tex_t *tex, const char* name);
SKG_API bool                skg_tex_is_valid             (const skg_tex_t *tex);
SKG_API void                skg_tex_copy_to              (const skg_tex_t *tex, skg_tex_t *destination);
SKG_API void                skg_tex_copy_to_swapchain    (const skg_tex_t *tex, skg_swapchain_t *destination);
SKG_API void                skg_tex_attach_depth         (      skg_tex_t *tex, skg_tex_t *depth);
SKG_API void                skg_tex_settings             (      skg_tex_t *tex, skg_tex_address_ address, skg_tex_sample_ sample, int32_t anisotropy);
SKG_API void                skg_tex_set_contents         (      skg_tex_t *tex, const void *data, int32_t width, int32_t height);
SKG_API void                skg_tex_set_contents_arr     (      skg_tex_t *tex, const void **data_frames, int32_t data_frame_count, int32_t width, int32_t height, int32_t multisample);
SKG_API bool                skg_tex_get_contents         (      skg_tex_t *tex, void *ref_data, size_t data_size);
SKG_API bool                skg_tex_get_mip_contents     (      skg_tex_t *tex, int32_t mip_level, void *ref_data, size_t data_size);
SKG_API bool                skg_tex_get_mip_contents_arr (      skg_tex_t *tex, int32_t mip_level, int32_t arr_index, void *ref_data, size_t data_size);
SKG_API void*               skg_tex_get_native           (const skg_tex_t *tex);
SKG_API void                skg_tex_bind                 (const skg_tex_t *tex, skg_bind_t bind);
SKG_API void                skg_tex_clear                (skg_bind_t bind);
SKG_API void                skg_tex_target_bind          (      skg_tex_t *render_target);
SKG_API skg_tex_t          *skg_tex_target_get           ();
SKG_API void                skg_tex_destroy              (      skg_tex_t *tex);
SKG_API int64_t             skg_tex_fmt_to_native        (skg_tex_fmt_ format);
SKG_API skg_tex_fmt_        skg_tex_fmt_from_native      (int64_t      format);
SKG_API uint32_t            skg_tex_fmt_size             (skg_tex_fmt_ format);


///////////////////////////////////////////
// API independant functions             //
///////////////////////////////////////////

typedef enum {
	skg_shader_lang_hlsl,
	skg_shader_lang_spirv,
	skg_shader_lang_glsl,
	skg_shader_lang_glsl_es,
	skg_shader_lang_glsl_web,
} skg_shader_lang_;

typedef struct {
	skg_shader_lang_ language;
	skg_stage_       stage;
	uint32_t         code_size;
	void            *code;
} skg_shader_file_stage_t;

typedef struct {
	skg_shader_meta_t       *meta;
	uint32_t                 stage_count;
	skg_shader_file_stage_t *stages;
} skg_shader_file_t;

///////////////////////////////////////////

SKG_API void                    skg_log                        (skg_log_ level, const char *text);
SKG_API void                    skg_logf                       (skg_log_ level, const char *text, ...);
SKG_API bool                    skg_read_file                  (const char *filename, void **out_data, size_t *out_size);
SKG_API uint64_t                skg_hash                       (const char *string);
SKG_API uint32_t                skg_mip_count                  (int32_t width, int32_t height);
SKG_API void                    skg_mip_dimensions             (int32_t width, int32_t height, int32_t mip_level, int32_t *out_width, int32_t *out_height);

SKG_API skg_color32_t           skg_col_hsv32                  (float hue, float saturation, float value, float alpha);
SKG_API skg_color128_t          skg_col_hsv128                 (float hue, float saturation, float value, float alpha);
SKG_API skg_color32_t           skg_col_hsl32                  (float hue, float saturation, float lightness, float alpha);
SKG_API skg_color128_t          skg_col_hsl128                 (float hue, float saturation, float lightness, float alpha);
SKG_API skg_color32_t           skg_col_hcy32                  (float hue, float chroma, float lightness, float alpha);
SKG_API skg_color128_t          skg_col_hcy128                 (float hue, float chroma, float lightness, float alpha);
SKG_API skg_color32_t           skg_col_lch32                  (float hue, float chroma, float lightness, float alpha);
SKG_API skg_color128_t          skg_col_lch128                 (float hue, float chroma, float lightness, float alpha);
SKG_API skg_color32_t           skg_col_helix32                (float hue, float saturation, float lightness, float alpha);
SKG_API skg_color128_t          skg_col_helix128               (float hue, float saturation, float lightness, float alpha);
SKG_API skg_color32_t           skg_col_jab32                  (float j, float a, float b, float alpha);
SKG_API skg_color128_t          skg_col_jab128                 (float j, float a, float b, float alpha);
SKG_API skg_color32_t           skg_col_jsl32                  (float hue, float saturation, float lightness, float alpha);
SKG_API skg_color128_t          skg_col_jsl128                 (float hue, float saturation, float lightness, float alpha);
SKG_API skg_color32_t           skg_col_lab32                  (float l, float a, float b, float alpha);
SKG_API skg_color128_t          skg_col_lab128                 (float l, float a, float b, float alpha);
SKG_API skg_color128_t          skg_col_rgb_to_lab128          (skg_color128_t rgb);
SKG_API skg_color128_t          skg_col_to_srgb                (skg_color128_t rgb_linear);
SKG_API skg_color128_t          skg_col_to_linear              (skg_color128_t srgb);

SKG_API bool                    skg_shader_file_verify         (const void *file_memory, size_t file_size, uint16_t *out_version, char *out_name, size_t out_name_size);
SKG_API bool                    skg_shader_file_load_memory    (const void *file_memory, size_t file_size, skg_shader_file_t *out_file);
SKG_API bool                    skg_shader_file_load           (const char *file, skg_shader_file_t *out_file);
SKG_API skg_shader_stage_t      skg_shader_file_create_stage   (const skg_shader_file_t *file, skg_stage_ stage);
SKG_API void                    skg_shader_file_destroy        (      skg_shader_file_t *file);

SKG_API skg_bind_t              skg_shader_meta_get_bind       (const skg_shader_meta_t *meta, const char *name);
SKG_API int32_t                 skg_shader_meta_get_var_count  (const skg_shader_meta_t *meta);
SKG_API int32_t                 skg_shader_meta_get_var_index  (const skg_shader_meta_t *meta, const char *name);
SKG_API int32_t                 skg_shader_meta_get_var_index_h(const skg_shader_meta_t *meta, uint64_t name_hash);
SKG_API const skg_shader_var_t *skg_shader_meta_get_var_info   (const skg_shader_meta_t *meta, int32_t var_index);
SKG_API void                    skg_shader_meta_reference      (skg_shader_meta_t *meta);
SKG_API void                    skg_shader_meta_release        (skg_shader_meta_t *meta);
///////////////////////////////////////////
// Implementations!                      //
///////////////////////////////////////////

#ifdef SKG_IMPL

#ifdef SKG_DIRECT3D11
///////////////////////////////////////////
// Direct3D11 Implementation             //
///////////////////////////////////////////

#pragma comment(lib,"D3D11.lib")
#pragma comment(lib,"Dxgi.lib")
#pragma comment(lib,"d3dcompiler.lib")
#include <d3d11.h>
#include <dxgi1_6.h>
#include <d3dcompiler.h>
#include <math.h>

#include <stdio.h>

// Manually defining this lets us skip d3dcommon.h and dxguid.lib
const GUID WKPDID_D3DDebugObjectName = { 0x429b8c22, 0x9188, 0x4b0c, { 0x87,0x42,0xac,0xb0,0xbf,0x85,0xc2,0x00 } };

///////////////////////////////////////////

ID3D11Device            *d3d_device      = nullptr;
ID3D11DeviceContext     *d3d_context     = nullptr;
ID3D11InfoQueue         *d3d_info        = nullptr;
ID3D11RasterizerState   *d3d_rasterstate = nullptr;
ID3D11DepthStencilState *d3d_depthstate  = nullptr;
skg_tex_t               *d3d_active_rendertarget = nullptr;
char                    *d3d_adapter_name = nullptr;
<<<<<<< HEAD
=======

ID3D11DeviceContext     *d3d_deferred    = nullptr;
HANDLE                   d3d_deferred_mtx= nullptr;
DWORD                    d3d_main_thread = 0;
>>>>>>> 1e4aef27

///////////////////////////////////////////

bool skg_tex_make_view(skg_tex_t *tex, uint32_t mip_count, uint32_t array_start, bool use_in_shader);

template <typename T>
void skg_downsample_1(T *data, int32_t width, int32_t height, T **out_data, int32_t *out_width, int32_t *out_height);
template <typename T>
void skg_downsample_4(T *data, int32_t width, int32_t height, T **out_data, int32_t *out_width, int32_t *out_height);

///////////////////////////////////////////

int32_t skg_init(const char *, void *adapter_id) {
	UINT creation_flags = D3D11_CREATE_DEVICE_BGRA_SUPPORT;
#if defined(_DEBUG)
	creation_flags |= D3D11_CREATE_DEVICE_DEBUG;
	skg_log(skg_log_info, "Requesting debug Direct3D context.");
#endif

	// Find the right adapter to use:
	IDXGIAdapter1 *final_adapter = nullptr;
	IDXGIAdapter1 *curr_adapter  = nullptr;
	IDXGIFactory1 *dxgi_factory  = nullptr;
	int            curr          = 0;
	SIZE_T         video_mem     = 0;
	CreateDXGIFactory1(__uuidof(IDXGIFactory1), (void **)(&dxgi_factory));
	while (dxgi_factory->EnumAdapters1(curr++, &curr_adapter) == S_OK) {
		DXGI_ADAPTER_DESC1 adapterDesc;
		curr_adapter->GetDesc1(&adapterDesc);

		// By default, we pick the adapter that has the most available memory
		if (adapterDesc.DedicatedVideoMemory > video_mem) {
			video_mem = adapterDesc.DedicatedVideoMemory;
			if (final_adapter != nullptr) final_adapter->Release();
			final_adapter = curr_adapter;
			final_adapter->AddRef();
		}

		// If the user asks for a specific device though, return it right away!
		if (adapter_id != nullptr && memcmp(&adapterDesc.AdapterLuid, adapter_id, sizeof(LUID)) == 0) {
			if (final_adapter != nullptr) final_adapter->Release();
			final_adapter = curr_adapter;
			final_adapter->AddRef();
			break;
		}
		curr_adapter->Release();
	}
	dxgi_factory->Release();

	// Create the interface to the graphics card
	D3D_FEATURE_LEVEL feature_levels[] = { D3D_FEATURE_LEVEL_11_1, D3D_FEATURE_LEVEL_11_0 };
	HRESULT           hr               = D3D11CreateDevice(final_adapter, final_adapter == nullptr ? D3D_DRIVER_TYPE_HARDWARE : D3D_DRIVER_TYPE_UNKNOWN, 0, creation_flags, feature_levels, _countof(feature_levels), D3D11_SDK_VERSION, &d3d_device, nullptr, &d3d_context);
	if (FAILED(hr)) {

		// Message that we failed to initialize with the selected adapter.
		if (final_adapter != nullptr) {
			DXGI_ADAPTER_DESC1 final_adapter_info;
			final_adapter->GetDesc1(&final_adapter_info);
			skg_logf(skg_log_critical, "Failed starting Direct3D 11 adapter '%ls': 0x%08X", &final_adapter_info.Description, hr);
			final_adapter->Release();
		} else {
			skg_logf(skg_log_critical, "Failed starting Direct3D 11 adapter 'Default adapter': 0x%08X", hr);
		}

		// Get a human readable description of that error message.
		char *error_text = NULL;
		FormatMessageA(
			FORMAT_MESSAGE_FROM_SYSTEM |
			FORMAT_MESSAGE_ALLOCATE_BUFFER |
			FORMAT_MESSAGE_IGNORE_INSERTS,
			NULL,
			hr,
			MAKELANGID(LANG_NEUTRAL, SUBLANG_DEFAULT),
			(char*)&error_text, 0,
			NULL);
		skg_log(skg_log_critical, error_text);
		LocalFree(error_text);

		return 0;
	}

	// Create a deferred context for making some multithreaded context calls.
	hr = d3d_device->CreateDeferredContext(0, &d3d_deferred);
	if (FAILED(hr)) {
		skg_logf(skg_log_critical, "Failed to create a deferred context: 0x%08X", hr);
	}
	d3d_deferred_mtx = CreateMutex(nullptr, false, nullptr);
	d3d_main_thread  = GetCurrentThreadId();

	// Notify what device and API we're using
	if (final_adapter != nullptr) {
		DXGI_ADAPTER_DESC1 final_adapter_info;
		final_adapter->GetDesc1(&final_adapter_info);

		int32_t utf8_size = WideCharToMultiByte(CP_UTF8, 0, final_adapter_info.Description, -1, NULL, 0, NULL, NULL);
		d3d_adapter_name = (char*)malloc(utf8_size * sizeof(char));
		WideCharToMultiByte(CP_UTF8, 0, final_adapter_info.Description, -1, d3d_adapter_name, utf8_size, NULL, NULL);

		skg_logf(skg_log_info, "Using Direct3D 11: vendor 0x%04X, device 0x%04X", final_adapter_info.VendorId, final_adapter_info.DeviceId);
		final_adapter->Release();
	} else {
		const char default_name[] = "Default Device";
		d3d_adapter_name = (char*)malloc(sizeof(default_name));
		memcpy(d3d_adapter_name, default_name, sizeof(default_name));
	}
	skg_logf(skg_log_info, "Device: %s", d3d_adapter_name);

	// Hook into debug information
	ID3D11Debug *d3d_debug = nullptr;
	if (SUCCEEDED(d3d_device->QueryInterface(__uuidof(ID3D11Debug), (void**)&d3d_debug))) {
		d3d_info = nullptr;
		if (SUCCEEDED(d3d_debug->QueryInterface(__uuidof(ID3D11InfoQueue), (void**)&d3d_info))) {
			D3D11_MESSAGE_ID hide[] = {
				D3D11_MESSAGE_ID_SETPRIVATEDATA_CHANGINGPARAMS,
				(D3D11_MESSAGE_ID)351,
			};

			D3D11_INFO_QUEUE_FILTER filter = {};
			filter.DenyList.NumIDs = _countof(hide);
			filter.DenyList.pIDList = hide;
			d3d_info->ClearStorageFilter();
			d3d_info->AddStorageFilterEntries(&filter);
		}
		d3d_debug->Release();
	}

	D3D11_RASTERIZER_DESC desc_rasterizer = {};
	desc_rasterizer.FillMode = D3D11_FILL_SOLID;
	desc_rasterizer.CullMode = D3D11_CULL_BACK;
	desc_rasterizer.FrontCounterClockwise = true;
	desc_rasterizer.DepthClipEnable       = true;
	desc_rasterizer.MultisampleEnable     = true;
	d3d_device->CreateRasterizerState(&desc_rasterizer, &d3d_rasterstate);
	
	D3D11_DEPTH_STENCIL_DESC desc_depthstate = {};
	desc_depthstate.DepthEnable    = true;
	desc_depthstate.DepthWriteMask = D3D11_DEPTH_WRITE_MASK_ALL;
	desc_depthstate.DepthFunc      = D3D11_COMPARISON_LESS;
	desc_depthstate.StencilEnable    = false;
	desc_depthstate.StencilReadMask  = 0xFF;
	desc_depthstate.StencilWriteMask = 0xFF;
	desc_depthstate.FrontFace.StencilFailOp      = D3D11_STENCIL_OP_KEEP;
	desc_depthstate.FrontFace.StencilDepthFailOp = D3D11_STENCIL_OP_INCR;
	desc_depthstate.FrontFace.StencilPassOp      = D3D11_STENCIL_OP_KEEP;
	desc_depthstate.FrontFace.StencilFunc        = D3D11_COMPARISON_ALWAYS;
	desc_depthstate.BackFace.StencilFailOp      = D3D11_STENCIL_OP_KEEP;
	desc_depthstate.BackFace.StencilDepthFailOp = D3D11_STENCIL_OP_DECR;
	desc_depthstate.BackFace.StencilPassOp      = D3D11_STENCIL_OP_KEEP;
	desc_depthstate.BackFace.StencilFunc        = D3D11_COMPARISON_ALWAYS;
	d3d_device->CreateDepthStencilState(&desc_depthstate, &d3d_depthstate);

	// This sets the default rasterize, depth_stencil, topology mode, etc.
	skg_draw_begin();

	return 1;
}

///////////////////////////////////////////

const char* skg_adapter_name() {
	return d3d_adapter_name;
}

///////////////////////////////////////////

void skg_shutdown() {
	free(d3d_adapter_name);
<<<<<<< HEAD
=======
	CloseHandle(d3d_deferred_mtx);
>>>>>>> 1e4aef27
	if (d3d_rasterstate) { d3d_rasterstate->Release(); d3d_rasterstate = nullptr; }
	if (d3d_depthstate ) { d3d_depthstate ->Release(); d3d_depthstate  = nullptr; }
	if (d3d_info       ) { d3d_info       ->Release(); d3d_info        = nullptr; }
	if (d3d_deferred   ) { d3d_deferred   ->Release(); d3d_deferred    = nullptr; }
	if (d3d_context    ) { d3d_context    ->Release(); d3d_context     = nullptr; }
	if (d3d_device     ) { d3d_device     ->Release(); d3d_device      = nullptr; }
}

///////////////////////////////////////////

void skg_draw_begin() {
	ID3D11CommandList* command_list = nullptr;
	WaitForSingleObject(d3d_deferred_mtx, INFINITE);
	d3d_deferred->FinishCommandList(false, &command_list);
	ReleaseMutex(d3d_deferred_mtx);
	d3d_context->ExecuteCommandList(command_list, false);
	command_list->Release();

	d3d_context->RSSetState            (d3d_rasterstate);
	d3d_context->OMSetDepthStencilState(d3d_depthstate, 1);
	d3d_context->IASetPrimitiveTopology(D3D11_PRIMITIVE_TOPOLOGY_TRIANGLELIST);
}

///////////////////////////////////////////

skg_platform_data_t skg_get_platform_data() {
	skg_platform_data_t result = {};
	result._d3d11_device = d3d_device;

	return result;
}

///////////////////////////////////////////

bool skg_capability(skg_cap_ capability) {
	switch (capability) {
	case skg_cap_tex_layer_select: {
		D3D11_FEATURE_DATA_D3D11_OPTIONS3 options;
		d3d_device->CheckFeatureSupport(D3D11_FEATURE_D3D11_OPTIONS3, &options, sizeof(options));
		return options.VPAndRTArrayIndexFromAnyShaderFeedingRasterizer;
	} break;
	case skg_cap_wireframe: return true;
	default: return false;
	}
}

///////////////////////////////////////////

void skg_tex_target_bind(skg_tex_t *render_target) {
	d3d_active_rendertarget = render_target;

	if (render_target == nullptr) {
		d3d_context->OMSetRenderTargets(0, nullptr, nullptr);
		return;
	}
	if (render_target->type != skg_tex_type_rendertarget)
		return;

	D3D11_VIEWPORT viewport = CD3D11_VIEWPORT(0.f, 0.f, (float)render_target->width, (float)render_target->height);
	d3d_context->RSSetViewports(1, &viewport);
	d3d_context->OMSetRenderTargets(1, &render_target->_target_view, render_target->_depth_view);
}

///////////////////////////////////////////

void skg_target_clear(bool depth, const float *clear_color_4) {
	if (!d3d_active_rendertarget) return;
	if (clear_color_4)
		d3d_context->ClearRenderTargetView(d3d_active_rendertarget->_target_view, clear_color_4);
	if (depth && d3d_active_rendertarget->_depth_view) {
		UINT clear_flags = D3D11_CLEAR_DEPTH|D3D11_CLEAR_STENCIL;
		d3d_context->ClearDepthStencilView(d3d_active_rendertarget->_depth_view, clear_flags, 1.0f, 0);
	}
}

///////////////////////////////////////////

skg_tex_t *skg_tex_target_get() {
	return d3d_active_rendertarget;
}

///////////////////////////////////////////

void skg_draw(int32_t index_start, int32_t index_base, int32_t index_count, int32_t instance_count) {
	d3d_context->DrawIndexedInstanced(index_count, instance_count, index_start, index_base, 0);
}

///////////////////////////////////////////

void skg_compute(uint32_t thread_count_x, uint32_t thread_count_y, uint32_t thread_count_z) {
	d3d_context->Dispatch(thread_count_x, thread_count_y, thread_count_z);
}

///////////////////////////////////////////

void skg_viewport(const int32_t *xywh) {
	D3D11_VIEWPORT viewport = CD3D11_VIEWPORT((float)xywh[0], (float)xywh[1], (float)xywh[2], (float)xywh[3]);
	d3d_context->RSSetViewports(1, &viewport);
}

///////////////////////////////////////////

void skg_viewport_get(int32_t *out_xywh) {
	uint32_t       count = 1;
	D3D11_VIEWPORT viewport;
	d3d_context->RSGetViewports(&count, &viewport);
	out_xywh[0] = (int32_t)viewport.TopLeftX;
	out_xywh[1] = (int32_t)viewport.TopLeftY;
	out_xywh[2] = (int32_t)viewport.Width;
	out_xywh[3] = (int32_t)viewport.Height;
}

///////////////////////////////////////////

void skg_scissor(const int32_t *xywh) {
	D3D11_RECT rect = {xywh[0], xywh[1], xywh[0]+xywh[2], xywh[1]+xywh[3]};
	d3d_context->RSSetScissorRects(1, &rect);
}

///////////////////////////////////////////

skg_buffer_t skg_buffer_create(const void *data, uint32_t size_count, uint32_t size_stride, skg_buffer_type_ type, skg_use_ use) {
	skg_buffer_t result = {};
	result.use    = use;
	result.type   = type;
	result.stride = size_stride;

	D3D11_SUBRESOURCE_DATA buffer_data = { data };
	D3D11_BUFFER_DESC      buffer_desc = {};
	buffer_desc.ByteWidth           = size_count * size_stride;
	buffer_desc.StructureByteStride = size_stride;
	buffer_desc.Usage               = D3D11_USAGE_DEFAULT;

	if (use & skg_use_dynamic) {
		buffer_desc.Usage          = D3D11_USAGE_DYNAMIC;
		buffer_desc.CPUAccessFlags = D3D11_CPU_ACCESS_WRITE;
	}

	if (use & skg_use_compute_write || use & skg_use_compute_read) {
		buffer_desc.BindFlags = D3D11_BIND_UNORDERED_ACCESS | D3D11_BIND_SHADER_RESOURCE; 
		buffer_desc.MiscFlags = D3D11_RESOURCE_MISC_BUFFER_STRUCTURED;
	}

	switch (type) {
	case skg_buffer_type_vertex:   buffer_desc.BindFlags |= D3D11_BIND_VERTEX_BUFFER;   break;
	case skg_buffer_type_index:    buffer_desc.BindFlags |= D3D11_BIND_INDEX_BUFFER;    break;
	case skg_buffer_type_constant: buffer_desc.BindFlags |= D3D11_BIND_CONSTANT_BUFFER; break;
	case skg_buffer_type_compute:  break;
	}
	HRESULT hr = d3d_device->CreateBuffer(&buffer_desc, data == nullptr ? nullptr : &buffer_data, &result._buffer);
	if (FAILED(hr)) {
		skg_logf(skg_log_critical, "CreateBuffer failed: 0x%08X", hr);
		return {};
	}

	if (use & skg_use_compute_write) {
		D3D11_UNORDERED_ACCESS_VIEW_DESC view = {};
		view.ViewDimension = D3D11_UAV_DIMENSION_BUFFER;
		view.Format        = DXGI_FORMAT_UNKNOWN;
		view.Buffer.FirstElement = 0;
		view.Buffer.NumElements  = size_count; 

		hr = d3d_device->CreateUnorderedAccessView( result._buffer, &view, &result._unordered );
		if(FAILED(hr)) {
			skg_logf(skg_log_critical, "CreateUnorderedAccessView failed: 0x%08X", hr);
			skg_buffer_destroy(&result);
			return {};
		}
	} 
	if (use & skg_use_compute_read) {
		D3D11_SHADER_RESOURCE_VIEW_DESC view = {};
		view.ViewDimension = D3D11_SRV_DIMENSION_BUFFEREX;
		view.Format        = DXGI_FORMAT_UNKNOWN;
		view.BufferEx.FirstElement = 0;
		view.BufferEx.NumElements  = size_count;

		hr = d3d_device->CreateShaderResourceView(result._buffer, &view, &result._resource);
		if (FAILED(hr)) {
			skg_logf(skg_log_critical, "CreateShaderResourceView failed: 0x%08X", hr);
			skg_buffer_destroy(&result);
			return {};
		}
	} 
	return result;
}

///////////////////////////////////////////

void skg_buffer_name(skg_buffer_t *buffer, const char* name) {
	if (buffer->_buffer != nullptr)
		buffer->_buffer->SetPrivateData(WKPDID_D3DDebugObjectName, (UINT)strlen(name), name);

	char postfix_name[256];
	if (buffer->_resource != nullptr) {
		snprintf(postfix_name, sizeof(postfix_name), "%s_srv", name);
		buffer->_resource->SetPrivateData(WKPDID_D3DDebugObjectName, (UINT)strlen(postfix_name), postfix_name);
	}
	if (buffer->_unordered != nullptr) {
		snprintf(postfix_name, sizeof(postfix_name), "%s_uav", name);
		buffer->_unordered->SetPrivateData(WKPDID_D3DDebugObjectName, (UINT)strlen(postfix_name), postfix_name);
	}
}

///////////////////////////////////////////

bool skg_buffer_is_valid(const skg_buffer_t *buffer) {
	return buffer->_buffer != nullptr;
}

///////////////////////////////////////////

void skg_buffer_set_contents(skg_buffer_t *buffer, const void *data, uint32_t size_bytes) {
	if (buffer->use != skg_use_dynamic) {
		skg_log(skg_log_warning, "Attempting to dynamically set contents of a static buffer!");
		return;
	}

	D3D11_MAPPED_SUBRESOURCE resource;
	HRESULT hr = d3d_context->Map(buffer->_buffer, 0, D3D11_MAP_WRITE_DISCARD, 0, &resource);
	if (SUCCEEDED(hr)) {
		memcpy(resource.pData, data, size_bytes);
		d3d_context->Unmap(buffer->_buffer, 0);
	} else {
		skg_logf(skg_log_critical, "Failed to set contents of buffer, may not be using a writeable buffer type: 0x%08X", hr);
	}
}

///////////////////////////////////////////

void skg_buffer_get_contents(const skg_buffer_t *buffer, void *ref_buffer, uint32_t buffer_size) {
	ID3D11Buffer* cpu_buff = nullptr;

	D3D11_BUFFER_DESC desc = {};
	buffer->_buffer->GetDesc( &desc );
	desc.CPUAccessFlags = D3D11_CPU_ACCESS_READ;
	desc.Usage          = D3D11_USAGE_STAGING;
	desc.BindFlags      = 0;
	desc.MiscFlags      = 0;
	HRESULT hr = d3d_device->CreateBuffer(&desc, nullptr, &cpu_buff);
	if (FAILED(hr)) {
		skg_logf(skg_log_critical, "Couldn't create a temp buffer for copy: 0x%08X", hr);
		return;
	}
	d3d_context->CopyResource( cpu_buff, buffer->_buffer );

	D3D11_MAPPED_SUBRESOURCE resource;
	hr = d3d_context->Map(cpu_buff, 0, D3D11_MAP_READ, 0, &resource);
	if (SUCCEEDED(hr)) {
		memcpy(ref_buffer, resource.pData, buffer_size);
		d3d_context->Unmap(cpu_buff, 0);
	} else {
		memset(ref_buffer, 0, buffer_size);
		skg_logf(skg_log_critical, "Failed to get contents of buffer: 0x%08X", hr);
	}
	cpu_buff->Release();
}

///////////////////////////////////////////

void skg_buffer_clear(skg_bind_t bind) {
	if (bind.register_type == skg_register_readwrite) {
		ID3D11UnorderedAccessView *null_uav = nullptr;
		d3d_context->CSSetUnorderedAccessViews(bind.slot, 1, &null_uav, nullptr);
	}
}

///////////////////////////////////////////
void skg_buffer_bind(const skg_buffer_t *buffer, skg_bind_t bind, uint32_t offset) {
	switch (bind.register_type) {
	case skg_register_index:  d3d_context->IASetIndexBuffer(buffer->_buffer, DXGI_FORMAT_R32_UINT, offset); break;
	case skg_register_vertex: d3d_context->IASetVertexBuffers(bind.slot, 1, &buffer->_buffer, &buffer->stride, &offset); break;
	case skg_register_constant: {
#if !defined(NDEBUG)
		if (buffer->type != skg_buffer_type_constant) skg_log(skg_log_critical, "Attempting to bind the wrong buffer type to a constant register! Use skg_buffer_type_constant");
#endif
		if (bind.stage_bits & skg_stage_vertex ) d3d_context->VSSetConstantBuffers(bind.slot, 1, &buffer->_buffer);
		if (bind.stage_bits & skg_stage_pixel  ) d3d_context->PSSetConstantBuffers(bind.slot, 1, &buffer->_buffer);
		if (bind.stage_bits & skg_stage_compute) d3d_context->CSSetConstantBuffers(bind.slot, 1, &buffer->_buffer);
	} break;
	case skg_register_resource: {
#if !defined(NDEBUG)
		if (buffer->type != skg_buffer_type_compute) skg_log(skg_log_critical, "Attempting to bind the wrong buffer type to a resource register! Use skg_buffer_type_compute");
#endif
		if (bind.stage_bits & skg_stage_vertex ) d3d_context->VSSetShaderResources(bind.slot, 1, &buffer->_resource);
		if (bind.stage_bits & skg_stage_pixel  ) d3d_context->PSSetShaderResources(bind.slot, 1, &buffer->_resource);
		if (bind.stage_bits & skg_stage_compute) d3d_context->CSSetShaderResources(bind.slot, 1, &buffer->_resource);
	} break;
	case skg_register_readwrite: {
#if !defined(NDEBUG)
		if (buffer->type != skg_buffer_type_compute) skg_log(skg_log_critical, "Attempting to bind the wrong buffer type to a UAV register! Use skg_buffer_type_compute");
#endif
		if (bind.stage_bits & skg_stage_compute) d3d_context->CSSetUnorderedAccessViews(bind.slot, 1, &buffer->_unordered, nullptr);
	} break;
	}
}

///////////////////////////////////////////

void skg_buffer_destroy(skg_buffer_t *buffer) {
	if (buffer->_buffer) buffer->_buffer->Release();
	*buffer = {};
}

///////////////////////////////////////////

skg_mesh_t skg_mesh_create(const skg_buffer_t *vert_buffer, const skg_buffer_t *ind_buffer) {
	skg_mesh_t result = {};
	result._ind_buffer  = ind_buffer  ? ind_buffer ->_buffer : nullptr;
	result._vert_buffer = vert_buffer ? vert_buffer->_buffer : nullptr;
	if (result._ind_buffer ) result._ind_buffer ->AddRef();
	if (result._vert_buffer) result._vert_buffer->AddRef();

	return result;
}

///////////////////////////////////////////

void skg_mesh_name(skg_mesh_t* mesh, const char* name) {
	char postfix_name[256];
	if (mesh->_ind_buffer != nullptr) {
		snprintf(postfix_name, sizeof(postfix_name), "%s_verts", name);
		mesh->_ind_buffer->SetPrivateData(WKPDID_D3DDebugObjectName, (UINT)strlen(postfix_name), postfix_name);
	}
	if (mesh->_vert_buffer != nullptr) {
		snprintf(postfix_name, sizeof(postfix_name), "%s_inds", name);
		mesh->_vert_buffer->SetPrivateData(WKPDID_D3DDebugObjectName, (UINT)strlen(postfix_name), postfix_name);
	}
}

///////////////////////////////////////////

void skg_mesh_set_verts(skg_mesh_t *mesh, const skg_buffer_t *vert_buffer) {
	if (mesh->_vert_buffer) mesh->_vert_buffer->Release();
	mesh->_vert_buffer = vert_buffer->_buffer;
	if (mesh->_vert_buffer) mesh->_vert_buffer->AddRef();
}

///////////////////////////////////////////

void skg_mesh_set_inds(skg_mesh_t *mesh, const skg_buffer_t *ind_buffer) {
	if (mesh->_ind_buffer) mesh->_ind_buffer->Release();
	mesh->_ind_buffer = ind_buffer->_buffer;
	if (mesh->_ind_buffer) mesh->_ind_buffer->AddRef();
}

///////////////////////////////////////////

void skg_mesh_bind(const skg_mesh_t *mesh) {
	UINT strides[] = { sizeof(skg_vert_t) };
	UINT offsets[] = { 0 };
	d3d_context->IASetVertexBuffers(0, 1, &mesh->_vert_buffer, strides, offsets);
	d3d_context->IASetIndexBuffer  (mesh->_ind_buffer, DXGI_FORMAT_R32_UINT, 0);
}

///////////////////////////////////////////

void skg_mesh_destroy(skg_mesh_t *mesh) {
	if (mesh->_ind_buffer ) mesh->_ind_buffer ->Release();
	if (mesh->_vert_buffer) mesh->_vert_buffer->Release();
	*mesh = {};
}

///////////////////////////////////////////

skg_shader_stage_t skg_shader_stage_create(const void *file_data, size_t shader_size, skg_stage_ type) {
	skg_shader_stage_t result = {};
	result.type = type;

	ID3DBlob   *compiled = nullptr;
	const void *buffer;
	size_t      buffer_size;
	HRESULT     hr = E_FAIL;
	if (shader_size >= 4 && memcmp(file_data, "DXBC", 4) == 0) {
		buffer      = file_data;
		buffer_size = shader_size;
	} else {
		DWORD flags = D3DCOMPILE_PACK_MATRIX_COLUMN_MAJOR | D3DCOMPILE_ENABLE_STRICTNESS | D3DCOMPILE_WARNINGS_ARE_ERRORS;
#if !defined(NDEBUG)
		flags |= D3DCOMPILE_SKIP_OPTIMIZATION | D3DCOMPILE_DEBUG;
#else
		flags |= D3DCOMPILE_OPTIMIZATION_LEVEL3;
#endif

		// Compile a text HLSL shader file to bytecode
		ID3DBlob *errors;
		const char *entrypoint = "", *target = "";
		switch (type) {
			case skg_stage_vertex:  entrypoint = "vs"; target = "vs_5_0"; break;
			case skg_stage_pixel:   entrypoint = "ps"; target = "ps_5_0"; break;
			case skg_stage_compute: entrypoint = "cs"; target = "cs_5_0"; break; }
		hr = D3DCompile(file_data, shader_size, nullptr, nullptr, nullptr, entrypoint, target, flags, 0, &compiled, &errors);
		if (errors) {
			skg_log(skg_log_warning, "D3DCompile errors:");
			skg_log(skg_log_warning, (char*)errors->GetBufferPointer());
			errors->Release();
		}
		if (FAILED(hr)) {
			skg_logf(skg_log_warning, "D3DCompile failed: 0x%08X", hr);
			if (compiled) compiled->Release();
			return {};
		}

		buffer      = compiled->GetBufferPointer();
		buffer_size = compiled->GetBufferSize();
	}

	// Create a shader from HLSL bytecode
	hr = E_FAIL;
	switch (type) {
	case skg_stage_vertex  : hr = d3d_device->CreateVertexShader (buffer, buffer_size, nullptr, (ID3D11VertexShader **)&result._shader); break;
	case skg_stage_pixel   : hr = d3d_device->CreatePixelShader  (buffer, buffer_size, nullptr, (ID3D11PixelShader  **)&result._shader); break;
	case skg_stage_compute : hr = d3d_device->CreateComputeShader(buffer, buffer_size, nullptr, (ID3D11ComputeShader**)&result._shader); break;
	}
	if (FAILED(hr)) {
		skg_logf(skg_log_warning, "CreateXShader failed: 0x%08X", hr);

		if (compiled) compiled->Release();
		if (result._shader) {
			switch (type) {
			case skg_stage_vertex:  ((ID3D11VertexShader *)result._shader)->Release(); break;
			case skg_stage_pixel:   ((ID3D11PixelShader  *)result._shader)->Release(); break;
			case skg_stage_compute: ((ID3D11ComputeShader*)result._shader)->Release(); break;
			}
		}
		return {};
	}

	if (type == skg_stage_vertex) {
		// Describe how our mesh is laid out in memory
		D3D11_INPUT_ELEMENT_DESC vert_desc[] = {
			{"SV_POSITION", 0, DXGI_FORMAT_R32G32B32_FLOAT, 0, D3D11_APPEND_ALIGNED_ELEMENT, D3D11_INPUT_PER_VERTEX_DATA, 0},
			{"NORMAL",      0, DXGI_FORMAT_R32G32B32_FLOAT, 0, D3D11_APPEND_ALIGNED_ELEMENT, D3D11_INPUT_PER_VERTEX_DATA, 0},
			{"TEXCOORD",    0, DXGI_FORMAT_R32G32_FLOAT,    0, D3D11_APPEND_ALIGNED_ELEMENT, D3D11_INPUT_PER_VERTEX_DATA, 0},
			{"COLOR" ,      0, DXGI_FORMAT_R8G8B8A8_UNORM,  0, D3D11_APPEND_ALIGNED_ELEMENT, D3D11_INPUT_PER_VERTEX_DATA, 0} };
		d3d_device->CreateInputLayout(vert_desc, (UINT)_countof(vert_desc), buffer, buffer_size, &result._layout);
	}
	if (compiled) compiled->Release();

	return result;
}

///////////////////////////////////////////

void skg_shader_stage_destroy(skg_shader_stage_t *shader) {
	switch(shader->type) {
	case skg_stage_vertex  : ((ID3D11VertexShader *)shader->_shader)->Release(); shader->_layout->Release(); break;
	case skg_stage_pixel   : ((ID3D11PixelShader  *)shader->_shader)->Release(); break;
	case skg_stage_compute : ((ID3D11ComputeShader*)shader->_shader)->Release(); break;
	}
}

///////////////////////////////////////////
// skg_shader_t                          //
///////////////////////////////////////////

skg_shader_t skg_shader_create_manual(skg_shader_meta_t *meta, skg_shader_stage_t v_shader, skg_shader_stage_t p_shader, skg_shader_stage_t c_shader) {
	if (v_shader._shader == nullptr && p_shader._shader == nullptr && c_shader._shader == nullptr) {
		skg_logf(skg_log_warning, "Shader '%s' has no valid stages!", meta->name);
		return {};
	}

	skg_shader_t result = {};
	result.meta    = meta;
	if (v_shader._shader) result._vertex  = (ID3D11VertexShader *)v_shader._shader;
	if (v_shader._layout) result._layout  = v_shader._layout;
	if (p_shader._shader) result._pixel   = (ID3D11PixelShader  *)p_shader._shader;
	if (c_shader._shader) result._compute = (ID3D11ComputeShader*)c_shader._shader;
	skg_shader_meta_reference(result.meta);
	if (result._vertex ) result._vertex ->AddRef();
	if (result._layout ) result._layout ->AddRef();
	if (result._pixel  ) result._pixel  ->AddRef();
	if (result._compute) result._compute->AddRef();

	return result;
}


///////////////////////////////////////////

void skg_shader_name(skg_shader_t *shader, const char* name) {
	char postfix_name[256];
	if (shader->_pixel != nullptr) {
		snprintf(postfix_name, sizeof(postfix_name), "%s_ps", name);
		shader->_pixel->SetPrivateData(WKPDID_D3DDebugObjectName, (UINT)strlen(postfix_name), postfix_name);
	}
	if (shader->_vertex != nullptr) {
		snprintf(postfix_name, sizeof(postfix_name), "%s_vs", name);
		shader->_vertex->SetPrivateData(WKPDID_D3DDebugObjectName, (UINT)strlen(postfix_name), postfix_name);
	}
	if (shader->_compute != nullptr) {
		snprintf(postfix_name, sizeof(postfix_name), "%s_cs", name);
		shader->_compute->SetPrivateData(WKPDID_D3DDebugObjectName, (UINT)strlen(postfix_name), postfix_name);
	}
}

///////////////////////////////////////////

bool skg_shader_is_valid(const skg_shader_t *shader) {
	return shader->meta
		&& (shader->_vertex && shader->_pixel) || shader->_compute;
}

///////////////////////////////////////////

void skg_shader_compute_bind(const skg_shader_t *shader) {
	if (shader) d3d_context->CSSetShader(shader->_compute, nullptr, 0);
	else        d3d_context->CSSetShader(nullptr, nullptr, 0);
}

///////////////////////////////////////////

void skg_shader_destroy(skg_shader_t *shader) {
	skg_shader_meta_release(shader->meta);
	if (shader->_vertex ) shader->_vertex ->Release();
	if (shader->_layout ) shader->_layout ->Release();
	if (shader->_pixel  ) shader->_pixel  ->Release();
	if (shader->_compute) shader->_compute->Release();
	*shader = {};
}

///////////////////////////////////////////
// skg_pipeline                          //
///////////////////////////////////////////

void skg_pipeline_update_blend(skg_pipeline_t *pipeline) {
	if (pipeline->_blend) pipeline->_blend->Release();

	D3D11_BLEND_DESC desc_blend = {};
	desc_blend.AlphaToCoverageEnable  = false;
	desc_blend.IndependentBlendEnable = false;
	desc_blend.RenderTarget[0].RenderTargetWriteMask = D3D11_COLOR_WRITE_ENABLE_ALL;
	switch (pipeline->transparency) {
	case skg_transparency_blend:
		desc_blend.RenderTarget[0].BlendEnable           = true;
		desc_blend.RenderTarget[0].SrcBlend              = D3D11_BLEND_SRC_ALPHA;
		desc_blend.RenderTarget[0].DestBlend             = D3D11_BLEND_INV_SRC_ALPHA;
		desc_blend.RenderTarget[0].BlendOp               = D3D11_BLEND_OP_ADD;
		desc_blend.RenderTarget[0].SrcBlendAlpha         = D3D11_BLEND_ONE;
		desc_blend.RenderTarget[0].DestBlendAlpha        = D3D11_BLEND_ONE;
		desc_blend.RenderTarget[0].BlendOpAlpha          = D3D11_BLEND_OP_MAX;
		break;
	case skg_transparency_add:
		desc_blend.RenderTarget[0].BlendEnable           = true;
		desc_blend.RenderTarget[0].SrcBlend              = D3D11_BLEND_ONE;
		desc_blend.RenderTarget[0].DestBlend             = D3D11_BLEND_ONE;
		desc_blend.RenderTarget[0].BlendOp               = D3D11_BLEND_OP_ADD;
		desc_blend.RenderTarget[0].SrcBlendAlpha         = D3D11_BLEND_ONE;
		desc_blend.RenderTarget[0].DestBlendAlpha        = D3D11_BLEND_ONE;
		desc_blend.RenderTarget[0].BlendOpAlpha          = D3D11_BLEND_OP_ADD;
		break;
	}

	d3d_device->CreateBlendState(&desc_blend, &pipeline->_blend);
}

///////////////////////////////////////////

void skg_pipeline_update_rasterizer(skg_pipeline_t *pipeline) {
	if (pipeline->_rasterize) pipeline->_rasterize->Release();

	D3D11_RASTERIZER_DESC desc_rasterizer = {};
	desc_rasterizer.FillMode              = pipeline->wireframe ? D3D11_FILL_WIREFRAME : D3D11_FILL_SOLID;
	desc_rasterizer.FrontCounterClockwise = true;
	desc_rasterizer.ScissorEnable         = pipeline->scissor;
	desc_rasterizer.DepthClipEnable       = true;
	switch (pipeline->cull) {
	case skg_cull_none:  desc_rasterizer.CullMode = D3D11_CULL_NONE;  break;
	case skg_cull_front: desc_rasterizer.CullMode = D3D11_CULL_FRONT; break;
	case skg_cull_back:  desc_rasterizer.CullMode = D3D11_CULL_BACK;  break;
	}
	d3d_device->CreateRasterizerState(&desc_rasterizer, &pipeline->_rasterize);
}

///////////////////////////////////////////

void skg_pipeline_update_depth(skg_pipeline_t *pipeline) {
	if (pipeline->_depth) pipeline->_depth->Release();

	D3D11_COMPARISON_FUNC comparison = D3D11_COMPARISON_LESS;
	switch (pipeline->depth_test) {
	case skg_depth_test_always:        comparison = D3D11_COMPARISON_ALWAYS;        break;
	case skg_depth_test_equal:         comparison = D3D11_COMPARISON_EQUAL;         break;
	case skg_depth_test_greater:       comparison = D3D11_COMPARISON_GREATER;       break;
	case skg_depth_test_greater_or_eq: comparison = D3D11_COMPARISON_GREATER_EQUAL; break;
	case skg_depth_test_less:          comparison = D3D11_COMPARISON_LESS;          break;
	case skg_depth_test_less_or_eq:    comparison = D3D11_COMPARISON_LESS_EQUAL;    break;
	case skg_depth_test_never:         comparison = D3D11_COMPARISON_NEVER;         break;
	case skg_depth_test_not_equal:     comparison = D3D11_COMPARISON_NOT_EQUAL;     break;
	}

	D3D11_DEPTH_STENCIL_DESC desc_depthstate = {};
	desc_depthstate.DepthEnable    = pipeline->depth_write != false || pipeline->depth_test != skg_depth_test_always;
	desc_depthstate.DepthWriteMask = pipeline->depth_write ? D3D11_DEPTH_WRITE_MASK_ALL : D3D11_DEPTH_WRITE_MASK_ZERO;
	desc_depthstate.DepthFunc      = comparison;
	desc_depthstate.StencilEnable    = false;
	desc_depthstate.StencilReadMask  = 0xFF;
	desc_depthstate.StencilWriteMask = 0xFF;
	desc_depthstate.FrontFace.StencilFailOp      = D3D11_STENCIL_OP_KEEP;
	desc_depthstate.FrontFace.StencilDepthFailOp = D3D11_STENCIL_OP_INCR;
	desc_depthstate.FrontFace.StencilPassOp      = D3D11_STENCIL_OP_KEEP;
	desc_depthstate.FrontFace.StencilFunc        = D3D11_COMPARISON_ALWAYS;
	desc_depthstate.BackFace.StencilFailOp      = D3D11_STENCIL_OP_KEEP;
	desc_depthstate.BackFace.StencilDepthFailOp = D3D11_STENCIL_OP_DECR;
	desc_depthstate.BackFace.StencilPassOp      = D3D11_STENCIL_OP_KEEP;
	desc_depthstate.BackFace.StencilFunc        = D3D11_COMPARISON_ALWAYS;
	
	HRESULT hr = d3d_device->CreateDepthStencilState(&desc_depthstate, &pipeline->_depth);
	if (FAILED(hr)) {
		skg_logf(skg_log_warning, "CreateDepthStencilState failed: 0x%08X", hr);
	}
}

///////////////////////////////////////////

skg_pipeline_t skg_pipeline_create(skg_shader_t *shader) {
	skg_pipeline_t result = {};
	result.transparency = skg_transparency_none;
	result.cull         = skg_cull_back;
	result.wireframe    = false;
	result.depth_write  = true;
	result.depth_test   = skg_depth_test_less;
	result.meta         = shader->meta;
	result._vertex      = shader->_vertex;
	result._pixel       = shader->_pixel;
	result._layout      = shader->_layout;
	if (result._vertex) result._vertex->AddRef();
	if (result._layout) result._layout->AddRef();
	if (result._pixel ) result._pixel ->AddRef();
	skg_shader_meta_reference(shader->meta);

	skg_pipeline_update_blend     (&result);
	skg_pipeline_update_rasterizer(&result);
	skg_pipeline_update_depth     (&result);
	return result;
}

///////////////////////////////////////////

void skg_pipeline_name(skg_pipeline_t *pipeline, const char* name) {
	char postfix_name[256];
	if (pipeline->_blend != nullptr) {
		snprintf(postfix_name, sizeof(postfix_name), "%s_blendstate", name);
		pipeline->_blend->SetPrivateData(WKPDID_D3DDebugObjectName, (UINT)strlen(postfix_name), postfix_name);
	}
	if (pipeline->_depth != nullptr) {
		snprintf(postfix_name, sizeof(postfix_name), "%s_depthstate", name);
		pipeline->_depth->SetPrivateData(WKPDID_D3DDebugObjectName, (UINT)strlen(postfix_name), postfix_name);
	}
	if (pipeline->_layout != nullptr) {
		snprintf(postfix_name, sizeof(postfix_name), "%s_layout", name);
		pipeline->_layout->SetPrivateData(WKPDID_D3DDebugObjectName, (UINT)strlen(postfix_name), postfix_name);
	}
	if (pipeline->_rasterize != nullptr) {
		snprintf(postfix_name, sizeof(postfix_name), "%s_rasterizestate", name);
		pipeline->_rasterize->SetPrivateData(WKPDID_D3DDebugObjectName, (UINT)strlen(postfix_name), postfix_name);
	}
}

///////////////////////////////////////////

void skg_pipeline_bind(const skg_pipeline_t *pipeline) {
	d3d_context->OMSetBlendState       (pipeline->_blend,  nullptr, 0xFFFFFFFF);
	d3d_context->OMSetDepthStencilState(pipeline->_depth,  0);
	d3d_context->RSSetState            (pipeline->_rasterize);
	d3d_context->VSSetShader           (pipeline->_vertex, nullptr, 0);
	d3d_context->PSSetShader           (pipeline->_pixel,  nullptr, 0);
	d3d_context->IASetInputLayout      (pipeline->_layout);
}

///////////////////////////////////////////

void skg_pipeline_set_transparency(skg_pipeline_t *pipeline, skg_transparency_ transparency) {
	if (pipeline->transparency != transparency) {
		pipeline->transparency  = transparency;
		skg_pipeline_update_blend(pipeline);
	}
}

///////////////////////////////////////////

void skg_pipeline_set_cull(skg_pipeline_t *pipeline, skg_cull_ cull) {
	if (pipeline->cull != cull) {
		pipeline->cull  = cull;
		skg_pipeline_update_rasterizer(pipeline);
	}
}

///////////////////////////////////////////

void skg_pipeline_set_depth_write(skg_pipeline_t *pipeline, bool write) {
	if (pipeline->depth_write != write) {
		pipeline->depth_write = write;
		skg_pipeline_update_depth(pipeline);
	}
}

///////////////////////////////////////////

void skg_pipeline_set_depth_test (skg_pipeline_t *pipeline, skg_depth_test_ test) {
	if (pipeline->depth_test != test) {
		pipeline->depth_test = test;
		skg_pipeline_update_depth(pipeline);
	}
}

///////////////////////////////////////////

void skg_pipeline_set_wireframe(skg_pipeline_t *pipeline, bool wireframe) {
	if (pipeline->wireframe != wireframe) {
		pipeline->wireframe  = wireframe;
		skg_pipeline_update_rasterizer(pipeline);
	}
}

///////////////////////////////////////////

void skg_pipeline_set_scissor(skg_pipeline_t *pipeline, bool enable) {
	if (pipeline->scissor != enable) {
		pipeline->scissor  = enable;
		skg_pipeline_update_rasterizer(pipeline);
	}
}

///////////////////////////////////////////

skg_transparency_ skg_pipeline_get_transparency(const skg_pipeline_t *pipeline) {
	return pipeline->transparency;
}

///////////////////////////////////////////

skg_cull_ skg_pipeline_get_cull(const skg_pipeline_t *pipeline) {
	return pipeline->cull;
}

///////////////////////////////////////////

bool skg_pipeline_get_wireframe(const skg_pipeline_t *pipeline) {
	return pipeline->wireframe;
}

///////////////////////////////////////////

bool skg_pipeline_get_depth_write(const skg_pipeline_t *pipeline) {
	return pipeline->depth_write;
}

///////////////////////////////////////////

skg_depth_test_ skg_pipeline_get_depth_test(const skg_pipeline_t *pipeline) {
	return pipeline->depth_test;
}

///////////////////////////////////////////

bool skg_pipeline_get_scissor(const skg_pipeline_t *pipeline) {
	return pipeline->scissor;
}

///////////////////////////////////////////

void skg_pipeline_destroy(skg_pipeline_t *pipeline) {
	skg_shader_meta_release(pipeline->meta);
	if (pipeline->_blend    ) pipeline->_blend    ->Release();
	if (pipeline->_rasterize) pipeline->_rasterize->Release();
	if (pipeline->_depth    ) pipeline->_depth    ->Release();
	if (pipeline->_vertex   ) pipeline->_vertex   ->Release();
	if (pipeline->_layout   ) pipeline->_layout   ->Release();
	if (pipeline->_pixel    ) pipeline->_pixel    ->Release();
	*pipeline = {};
}

///////////////////////////////////////////
// skg_swapchain                         //
///////////////////////////////////////////

skg_swapchain_t skg_swapchain_create(void *hwnd, skg_tex_fmt_ format, skg_tex_fmt_ depth_format, int32_t requested_width, int32_t requested_height) {
	skg_swapchain_t result = {};
	result.width  = requested_width;
	result.height = requested_height;

	DXGI_SWAP_CHAIN_DESC1 swapchain_desc = { };
	swapchain_desc.BufferCount = 2;
	swapchain_desc.Width       = result.width;
	swapchain_desc.Height      = result.height;
	swapchain_desc.Format      = (DXGI_FORMAT)skg_tex_fmt_to_native(format);
	swapchain_desc.BufferUsage = DXGI_USAGE_RENDER_TARGET_OUTPUT;
	swapchain_desc.SwapEffect  = DXGI_SWAP_EFFECT_FLIP_DISCARD;
	swapchain_desc.AlphaMode   = DXGI_ALPHA_MODE_IGNORE;
	swapchain_desc.SampleDesc.Count = 1;

	IDXGIDevice2  *dxgi_device;  d3d_device  ->QueryInterface(__uuidof(IDXGIDevice2),  (void **)&dxgi_device);
	IDXGIAdapter  *dxgi_adapter; dxgi_device ->GetParent     (__uuidof(IDXGIAdapter),  (void **)&dxgi_adapter);
	IDXGIFactory2 *dxgi_factory; dxgi_adapter->GetParent     (__uuidof(IDXGIFactory2), (void **)&dxgi_factory);

	HRESULT hr = dxgi_factory->CreateSwapChainForHwnd(d3d_device, (HWND)hwnd, &swapchain_desc, nullptr, nullptr, &result._swapchain);
	if (FAILED(hr)) {
		skg_logf(skg_log_critical, "Couldn't create swapchain: 0x%08X", hr);
		result = {};
		return result;
	}

	// Set the target view to an sRGB format for proper presentation of 
	// linear color data.
	skg_tex_fmt_ target_fmt = format;
	switch (format) {
	case skg_tex_fmt_bgra32_linear: target_fmt = skg_tex_fmt_bgra32; break;
	case skg_tex_fmt_rgba32_linear: target_fmt = skg_tex_fmt_rgba32; break;
	}

	ID3D11Texture2D *back_buffer;
	result._swapchain->GetBuffer(0, IID_PPV_ARGS(&back_buffer));
	result._target = skg_tex_create_from_existing(back_buffer, skg_tex_type_rendertarget, target_fmt, result.width, result.height, 1);
	if (depth_format != skg_tex_fmt_none) {
		result._depth = skg_tex_create(skg_tex_type_depth, skg_use_static, depth_format, skg_mip_none);
		skg_tex_set_contents(&result._depth, nullptr, result.width, result.height);
		skg_tex_attach_depth(&result._target, &result._depth);
	}
	back_buffer->Release();

	dxgi_factory->Release();
	dxgi_adapter->Release();
	dxgi_device ->Release();

	return result;
}

///////////////////////////////////////////

void skg_swapchain_resize(skg_swapchain_t *swapchain, int32_t width, int32_t height) {
	if (swapchain->_swapchain == nullptr || (width == swapchain->width && height == swapchain->height))
		return;

	skg_tex_fmt_ target_fmt = swapchain->_target.format;
	skg_tex_fmt_ depth_fmt  = swapchain->_depth .format;
	skg_tex_destroy(&swapchain->_target);
	skg_tex_destroy(&swapchain->_depth);

	swapchain->width  = width;
	swapchain->height = height;
	HRESULT hr = swapchain->_swapchain->ResizeBuffers(0, (UINT)width, (UINT)height, DXGI_FORMAT_UNKNOWN, 0);
	if (FAILED(hr)) {
		skg_logf(skg_log_critical, "Couldn't resize swapchain: 0x%08X", hr);
		if (hr == DXGI_ERROR_DEVICE_REMOVED || hr == DXGI_ERROR_DEVICE_RESET) {
			hr = d3d_device->GetDeviceRemovedReason();
			skg_logf(skg_log_critical, "Device removed reason: 0x%08X", hr);
		}
	}
	
	ID3D11Texture2D *back_buffer;
	swapchain->_swapchain->GetBuffer(0, IID_PPV_ARGS(&back_buffer));
	swapchain->_target = skg_tex_create_from_existing(back_buffer, skg_tex_type_rendertarget, target_fmt, width, height, 1);
	if (depth_fmt != skg_tex_fmt_none) {
		swapchain->_depth = skg_tex_create(skg_tex_type_depth, skg_use_static, depth_fmt, skg_mip_none);
		skg_tex_set_contents(&swapchain->_depth, nullptr, width, height);
		skg_tex_attach_depth(&swapchain->_target, &swapchain->_depth);
	}
	back_buffer->Release();
}

///////////////////////////////////////////

void skg_swapchain_present(skg_swapchain_t *swapchain) {
	HRESULT hr = swapchain->_swapchain->Present(1, 0);
	if (FAILED(hr)) {
		skg_logf(skg_log_critical, "Couldn't present swapchain: 0x%08X", hr);
		if (hr == DXGI_ERROR_DEVICE_REMOVED || hr == DXGI_ERROR_DEVICE_RESET) {
			hr = d3d_device->GetDeviceRemovedReason();
			skg_logf(skg_log_critical, "Device removed reason: 0x%08X", hr);
		}
	}
}

///////////////////////////////////////////

void skg_swapchain_bind(skg_swapchain_t *swapchain) {
	skg_tex_target_bind(swapchain->_target.format != 0 ? &swapchain->_target : nullptr);
}

///////////////////////////////////////////

void skg_swapchain_destroy(skg_swapchain_t *swapchain) {
	skg_tex_destroy(&swapchain->_target);
	skg_tex_destroy(&swapchain->_depth);
	swapchain->_swapchain->Release();
	*swapchain = {};
}

///////////////////////////////////////////

skg_tex_t skg_tex_create_from_existing(void *native_tex, skg_tex_type_ type, skg_tex_fmt_ override_format, int32_t width, int32_t height, int32_t array_count) {
	skg_tex_t result = {};
	result.type     = type;
	result.use      = skg_use_static;
	result._texture = (ID3D11Texture2D *)native_tex;
	result._texture->AddRef();

	// Get information about the image!
	D3D11_TEXTURE2D_DESC color_desc;
	result._texture->GetDesc(&color_desc);
	result.width       = color_desc.Width;     (void)width;
	result.height      = color_desc.Height;    (void)height;
	result.array_count = color_desc.ArraySize; (void)array_count;
	result.multisample = color_desc.SampleDesc.Count;
	result.format      = override_format != 0 ? override_format : skg_tex_fmt_from_native(color_desc.Format);
	skg_tex_make_view(&result, color_desc.MipLevels, 0, color_desc.BindFlags & D3D11_BIND_SHADER_RESOURCE);

	return result;
}

///////////////////////////////////////////

skg_tex_t skg_tex_create_from_layer(void *native_tex, skg_tex_type_ type, skg_tex_fmt_ override_format, int32_t width, int32_t height, int32_t array_layer) {
	skg_tex_t result = {};
	result.type     = type;
	result.use      = skg_use_static;
	result._texture = (ID3D11Texture2D *)native_tex;
	result._texture->AddRef();

	// Get information about the image!
	D3D11_TEXTURE2D_DESC color_desc;
	result._texture->GetDesc(&color_desc);
	result.width       = color_desc.Width;  (void)width;
	result.height      = color_desc.Height; (void)height;
	result.array_count = 1;
	result.multisample = color_desc.SampleDesc.Count;
	result.format      = override_format != 0 ? override_format : skg_tex_fmt_from_native(color_desc.Format);
	skg_tex_make_view(&result, color_desc.MipLevels, array_layer, color_desc.BindFlags & D3D11_BIND_SHADER_RESOURCE);

	return result;
}

///////////////////////////////////////////

skg_tex_t skg_tex_create(skg_tex_type_ type, skg_use_ use, skg_tex_fmt_ format, skg_mip_ mip_maps) {
	skg_tex_t result = {};
	result.type   = type;
	result.use    = use;
	result.format = format;
	result.mips   = mip_maps;

	if (use == skg_use_dynamic && mip_maps == skg_mip_generate)
		skg_log(skg_log_warning, "Dynamic textures don't support mip-maps!");

	return result;
}

///////////////////////////////////////////

void skg_tex_name(skg_tex_t *tex, const char* name) {
	if (tex->_texture != nullptr) tex->_texture->SetPrivateData(WKPDID_D3DDebugObjectName, (UINT)strlen(name), name);

	char postfix_name[256];
	if (tex->_depth_view != nullptr) {
		snprintf(postfix_name, sizeof(postfix_name), "%s_depthview", name);
		tex->_depth_view->SetPrivateData(WKPDID_D3DDebugObjectName, (UINT)strlen(postfix_name), postfix_name);
	}
	if (tex->_resource != nullptr) {
		snprintf(postfix_name, sizeof(postfix_name), "%s_srv", name);
		tex->_resource->SetPrivateData(WKPDID_D3DDebugObjectName, (UINT)strlen(postfix_name), postfix_name);
	}
	if (tex->_sampler != nullptr) {
		snprintf(postfix_name, sizeof(postfix_name), "%s_sampler", name);
		tex->_sampler->SetPrivateData(WKPDID_D3DDebugObjectName, (UINT)strlen(postfix_name), postfix_name);
	}
	if (tex->_target_view != nullptr) {
		snprintf(postfix_name, sizeof(postfix_name), "%s_targetview", name);
		tex->_target_view->SetPrivateData(WKPDID_D3DDebugObjectName, (UINT)strlen(postfix_name), postfix_name);
	}
	if (tex->_unordered != nullptr) {
		snprintf(postfix_name, sizeof(postfix_name), "%s_uav", name);
		tex->_unordered->SetPrivateData(WKPDID_D3DDebugObjectName, (UINT)strlen(postfix_name), postfix_name);
	}
}

///////////////////////////////////////////

void skg_tex_copy_to(const skg_tex_t *tex, skg_tex_t *destination) {
	if (destination->width != tex->width || destination->height != tex->height) {
		skg_tex_set_contents_arr(destination, nullptr, tex->array_count, tex->width, tex->height, tex->multisample);
	}

	if (tex->multisample > 1) {
		d3d_context->ResolveSubresource(destination->_texture, 0, tex->_texture, 0, (DXGI_FORMAT)skg_tex_fmt_to_native(tex->format));
	} else {
		d3d_context->CopyResource(destination->_texture, tex->_texture);
	}
}

///////////////////////////////////////////

void skg_tex_copy_to_swapchain(const skg_tex_t *tex, skg_swapchain_t *destination) {
	skg_tex_copy_to(tex, &destination->_target);
}

///////////////////////////////////////////

bool skg_tex_is_valid(const skg_tex_t *tex) {
	return tex->_texture != nullptr;
}

///////////////////////////////////////////

void skg_tex_attach_depth(skg_tex_t *tex, skg_tex_t *depth) {
	if (depth->type == skg_tex_type_depth) {
		if (tex->_depth_view) tex->_depth_view->Release();
		tex->_depth_view = depth->_depth_view;
		tex->_depth_view->AddRef();
	} else {
		skg_log(skg_log_warning, "Can't bind a depth texture to a non-rendertarget");
	}
}

///////////////////////////////////////////

void skg_tex_settings(skg_tex_t *tex, skg_tex_address_ address, skg_tex_sample_ sample, int32_t anisotropy) {
	if (tex->_sampler)
		tex->_sampler->Release();

	D3D11_TEXTURE_ADDRESS_MODE mode;
	switch (address) {
	case skg_tex_address_clamp:  mode = D3D11_TEXTURE_ADDRESS_CLAMP;  break;
	case skg_tex_address_repeat: mode = D3D11_TEXTURE_ADDRESS_WRAP;   break;
	case skg_tex_address_mirror: mode = D3D11_TEXTURE_ADDRESS_MIRROR; break;
	default: mode = D3D11_TEXTURE_ADDRESS_WRAP;
	}

	D3D11_FILTER filter;
	switch (sample) {
	case skg_tex_sample_linear:     filter = D3D11_FILTER_MIN_MAG_MIP_LINEAR; break; // Technically trilinear
	case skg_tex_sample_point:      filter = D3D11_FILTER_MIN_MAG_MIP_POINT;  break;
	case skg_tex_sample_anisotropic:filter = D3D11_FILTER_ANISOTROPIC;        break;
	default: filter = D3D11_FILTER_MIN_MAG_MIP_LINEAR;
	}

	D3D11_SAMPLER_DESC desc_sampler = {};
	desc_sampler.AddressU = mode;
	desc_sampler.AddressV = mode;
	desc_sampler.AddressW = mode;
	desc_sampler.Filter   = filter;
	desc_sampler.MaxAnisotropy  = anisotropy;
	desc_sampler.MaxLOD         = D3D11_FLOAT32_MAX;
	desc_sampler.ComparisonFunc = D3D11_COMPARISON_ALWAYS;

	// D3D will already return the same sampler when provided the same 
	// settings, so we can just lean on that to prevent sampler duplicates :)
	HRESULT hr = d3d_device->CreateSamplerState(&desc_sampler, &tex->_sampler);
	if (FAILED(hr)) {
		skg_logf(skg_log_critical, "Failed to create sampler state: 0x%08X", hr);
	}
}

///////////////////////////////////////////

bool skg_can_make_mips(skg_tex_fmt_ format) {
	switch (format) {
	case skg_tex_fmt_bgra32:
	case skg_tex_fmt_bgra32_linear:
	case skg_tex_fmt_rgba32:
	case skg_tex_fmt_rgba32_linear: 
	case skg_tex_fmt_rgba64u:
	case skg_tex_fmt_rgba64s:
	case skg_tex_fmt_rgba128:
	case skg_tex_fmt_depth32:
	case skg_tex_fmt_r32:
	case skg_tex_fmt_depth16:
	case skg_tex_fmt_r16:
	case skg_tex_fmt_r8: return true;
	default: return false;
	}
}

///////////////////////////////////////////

void skg_make_mips(D3D11_SUBRESOURCE_DATA *tex_mem, const void *curr_data, skg_tex_fmt_ format, int32_t width, int32_t height, uint32_t mip_levels) {
	const void *mip_data = curr_data;
	int32_t     mip_w    = width;
	int32_t     mip_h    = height;
	for (uint32_t m = 1; m < mip_levels; m++) {
		tex_mem[m] = {};
		switch (format) { // When adding a new format here, also add it to skg_can_make_mips
		case skg_tex_fmt_bgra32:
		case skg_tex_fmt_bgra32_linear:
		case skg_tex_fmt_rgba32:
		case skg_tex_fmt_rgba32_linear: 
			skg_downsample_4((uint8_t  *)mip_data, mip_w, mip_h, (uint8_t  **)&tex_mem[m].pSysMem, &mip_w, &mip_h); 
			break;
		case skg_tex_fmt_rgba64u:
			skg_downsample_4((uint16_t *)mip_data, mip_w, mip_h, (uint16_t **)&tex_mem[m].pSysMem, &mip_w, &mip_h);
			break;
		case skg_tex_fmt_rgba64s:
			skg_downsample_4((int16_t  *)mip_data, mip_w, mip_h, (int16_t  **)&tex_mem[m].pSysMem, &mip_w, &mip_h);
			break;
		case skg_tex_fmt_rgba128:
			skg_downsample_4((float    *)mip_data, mip_w, mip_h, (float    **)&tex_mem[m].pSysMem, &mip_w, &mip_h);
			break;
		case skg_tex_fmt_depth32:
		case skg_tex_fmt_r32:
			skg_downsample_1((float    *)mip_data, mip_w, mip_h, (float    **)&tex_mem[m].pSysMem, &mip_w, &mip_h); 
			break;
		case skg_tex_fmt_depth16:
		case skg_tex_fmt_r16:
			skg_downsample_1((uint16_t *)mip_data, mip_w, mip_h, (uint16_t **)&tex_mem[m].pSysMem, &mip_w, &mip_h); 
			break;
		case skg_tex_fmt_r8:
			skg_downsample_1((uint8_t  *)mip_data, mip_w, mip_h, (uint8_t  **)&tex_mem[m].pSysMem, &mip_w, &mip_h); 
			break;
		default: skg_log(skg_log_warning, "Unsupported texture format for mip maps!"); break;
		}
		mip_data = (void*)tex_mem[m].pSysMem;
		tex_mem[m].SysMemPitch = (UINT)(skg_tex_fmt_size(format) * mip_w);
	}
}

///////////////////////////////////////////

bool skg_tex_make_view(skg_tex_t *tex, uint32_t mip_count, uint32_t array_start, bool use_in_shader) {
	DXGI_FORMAT format = (DXGI_FORMAT)skg_tex_fmt_to_native(tex->format);
	HRESULT     hr     = E_FAIL;

	if (tex->type != skg_tex_type_depth) {
		D3D11_SHADER_RESOURCE_VIEW_DESC res_desc = {};
		res_desc.Format = format;
		// This struct is a union, but all elements follow the same order in
		// the struct. Texture2DArray is representative of the union with the
		// most data in it, so if we fill it properly, all others should also
		// be filled correctly.
		res_desc.Texture2DArray.FirstArraySlice = array_start;
		res_desc.Texture2DArray.ArraySize       = tex->array_count;
		res_desc.Texture2DArray.MipLevels       = mip_count;

		if (tex->type == skg_tex_type_cubemap) {
			res_desc.ViewDimension = D3D11_SRV_DIMENSION_TEXTURECUBE;
		} else if (tex->array_count > 1) {
			if (tex->multisample > 1) {
				res_desc.ViewDimension = D3D11_SRV_DIMENSION_TEXTURE2DMSARRAY;
				res_desc.Texture2DMSArray.ArraySize       = tex->array_count;
				res_desc.Texture2DMSArray.FirstArraySlice = array_start;
			} else {
				res_desc.ViewDimension = D3D11_SRV_DIMENSION_TEXTURE2DARRAY;
				res_desc.Texture2DArray.ArraySize       = tex->array_count;
				res_desc.Texture2DArray.FirstArraySlice = array_start;
				res_desc.Texture2DArray.MipLevels       = mip_count;
				res_desc.Texture2DArray.MostDetailedMip = 0;
			}
		} else {
			if (tex->multisample > 1) {
				res_desc.ViewDimension = D3D11_SRV_DIMENSION_TEXTURE2DMS;
			} else {
				res_desc.ViewDimension = D3D11_SRV_DIMENSION_TEXTURE2D;
				res_desc.Texture2D.MipLevels       = mip_count;
				res_desc.Texture2D.MostDetailedMip = 0;
			}
		}

		if (use_in_shader) {
			hr = d3d_device->CreateShaderResourceView(tex->_texture, &res_desc, &tex->_resource);
			if (FAILED(hr)) {
				skg_logf(skg_log_critical, "Create Shader Resource View error: 0x%08X", hr);
				return false;
			}
		}
	} else {
		D3D11_DEPTH_STENCIL_VIEW_DESC stencil_desc = {};
		stencil_desc.Format = format;
		stencil_desc.Texture2DArray.FirstArraySlice = array_start;
		stencil_desc.Texture2DArray.ArraySize       = tex->array_count;
		if (tex->type == skg_tex_type_cubemap || tex->array_count > 1) {
			if (tex->multisample > 1) {
				stencil_desc.ViewDimension = D3D11_DSV_DIMENSION_TEXTURE2DMSARRAY;
				stencil_desc.Texture2DMSArray.ArraySize       = tex->array_count;
				stencil_desc.Texture2DMSArray.FirstArraySlice = array_start;
			} else {
				stencil_desc.ViewDimension = D3D11_DSV_DIMENSION_TEXTURE2DARRAY;
				stencil_desc.Texture2DArray.ArraySize       = tex->array_count;
				stencil_desc.Texture2DArray.FirstArraySlice = array_start;
				stencil_desc.Texture2DArray.MipSlice        = 0;
			}
		} else {
			if (tex->multisample > 1) {
				stencil_desc.ViewDimension = D3D11_DSV_DIMENSION_TEXTURE2DMS;
			} else {
				stencil_desc.ViewDimension = D3D11_DSV_DIMENSION_TEXTURE2D;
				stencil_desc.Texture2D.MipSlice = 0;
			}
		}

		hr = d3d_device->CreateDepthStencilView(tex->_texture, &stencil_desc, &tex->_depth_view);
		if (FAILED(hr)) {
			skg_logf(skg_log_critical, "Create Depth Stencil View error: 0x%08X", hr);
			return false;
		}
	}

	if (tex->type == skg_tex_type_rendertarget) {
		D3D11_RENDER_TARGET_VIEW_DESC target_desc = {};
		target_desc.Format = format;
		target_desc.Texture2DArray.FirstArraySlice = array_start;
		target_desc.Texture2DArray.ArraySize       = tex->array_count;
		if (tex->type == skg_tex_type_cubemap || tex->array_count > 1) {
			if (tex->multisample > 1) {
				target_desc.ViewDimension = D3D11_RTV_DIMENSION_TEXTURE2DMSARRAY;
				target_desc.Texture2DMSArray.ArraySize       = tex->array_count;
				target_desc.Texture2DMSArray.FirstArraySlice = array_start;
			} else {
				target_desc.ViewDimension = D3D11_RTV_DIMENSION_TEXTURE2DARRAY;
				target_desc.Texture2DArray.ArraySize       = tex->array_count;
				target_desc.Texture2DArray.FirstArraySlice = array_start;
				target_desc.Texture2DArray.MipSlice        = 0;
			}
		} else {
			if (tex->multisample > 1) {
				target_desc.ViewDimension = D3D11_RTV_DIMENSION_TEXTURE2DMS;
			} else {
				target_desc.ViewDimension = D3D11_RTV_DIMENSION_TEXTURE2D;
				target_desc.Texture2D.MipSlice = 0;
			}
		}

		hr = d3d_device->CreateRenderTargetView(tex->_texture, &target_desc, &tex->_target_view);
		if (FAILED(hr)) {
			skg_logf(skg_log_critical, "Create Render Target View error: 0x%08X", hr);
			return false;
		}
	}

	if (tex->use & skg_use_compute_write) {
		D3D11_UNORDERED_ACCESS_VIEW_DESC view = {};
		view.Format = DXGI_FORMAT_UNKNOWN;
		if (tex->type == skg_tex_type_cubemap || tex->array_count > 1) {
			view.ViewDimension = D3D11_UAV_DIMENSION_TEXTURE2DARRAY;
			view.Texture2DArray.FirstArraySlice = array_start;
			view.Texture2DArray.ArraySize       = tex->array_count;
		} else {
			view.ViewDimension = D3D11_UAV_DIMENSION_TEXTURE2D;
		}

		hr = d3d_device->CreateUnorderedAccessView( tex->_texture, &view, &tex->_unordered );
		if (FAILED(hr)) {
			skg_logf(skg_log_critical, "CreateUnorderedAccessView failed: 0x%08X", hr);
			return {};
		}
	} 
	return true;
}

///////////////////////////////////////////

void skg_tex_set_contents(skg_tex_t *tex, const void *data, int32_t width, int32_t height) {
	const void *data_arr[1] = { data };
	return skg_tex_set_contents_arr(tex, data_arr, 1, width, height, 1);
}

///////////////////////////////////////////

void skg_tex_set_contents_arr(skg_tex_t *tex, const void **data_frames, int32_t data_frame_count, int32_t width, int32_t height, int32_t multisample) {
	// Some warning messages
	if (tex->use != skg_use_dynamic && tex->_texture) {
		skg_log(skg_log_warning, "Only dynamic textures can be updated!");
		return;
	}
	if (tex->use == skg_use_dynamic && (tex->mips == skg_mip_generate || data_frame_count > 1)) {
		skg_log(skg_log_warning, "Dynamic textures don't support mip-maps or texture arrays!");
		return;
	}

	tex->width       = width;
	tex->height      = height;
	tex->array_count = data_frame_count;
	tex->multisample = multisample;
	bool mips = 
		   tex->mips == skg_mip_generate
		&& skg_can_make_mips(tex->format)
		&& (width  & (width  - 1)) == 0
		&& (height & (height - 1)) == 0;

	uint32_t mip_levels = (mips ? skg_mip_count(width, height) : 1);
	uint32_t px_size    = skg_tex_fmt_size(tex->format);
	HRESULT  hr         = E_FAIL;

	if (tex->_texture == nullptr) {
		D3D11_TEXTURE2D_DESC desc = {};
		desc.Width            = width;
		desc.Height           = height;
		desc.MipLevels        = mip_levels;
		desc.ArraySize        = data_frame_count;
		desc.SampleDesc.Count = multisample;
		desc.Format           = (DXGI_FORMAT)skg_tex_fmt_to_native(tex->format);
		desc.BindFlags        = tex->type == skg_tex_type_depth ? D3D11_BIND_DEPTH_STENCIL : D3D11_BIND_SHADER_RESOURCE;
		desc.Usage            = tex->use  == skg_use_dynamic    ? D3D11_USAGE_DYNAMIC      : tex->type == skg_tex_type_rendertarget || tex->type == skg_tex_type_depth || data_frames != nullptr || data_frames[0] != nullptr ? D3D11_USAGE_DEFAULT : D3D11_USAGE_IMMUTABLE;
		desc.CPUAccessFlags   = tex->use  == skg_use_dynamic    ? D3D11_CPU_ACCESS_WRITE   : 0;
		if (tex->type == skg_tex_type_rendertarget) desc.BindFlags |= D3D11_BIND_RENDER_TARGET;
		if (tex->type == skg_tex_type_cubemap     ) desc.MiscFlags |= D3D11_RESOURCE_MISC_TEXTURECUBE;
		if (tex->use  &  skg_use_compute_write    ) desc.BindFlags |= D3D11_BIND_UNORDERED_ACCESS;

		D3D11_SUBRESOURCE_DATA *tex_mem = nullptr;
		if (data_frames != nullptr && data_frames[0] != nullptr) {
			tex_mem = (D3D11_SUBRESOURCE_DATA *)malloc((int64_t)data_frame_count * mip_levels * sizeof(D3D11_SUBRESOURCE_DATA));
			if (!tex_mem) { skg_log(skg_log_critical, "Out of memory"); return;  }

			for (int32_t i = 0; i < data_frame_count; i++) {
				tex_mem[i*mip_levels] = {};
				tex_mem[i*mip_levels].pSysMem     = data_frames[i];
				tex_mem[i*mip_levels].SysMemPitch = (UINT)(px_size * width);

				if (mips) {
					skg_make_mips(&tex_mem[i*mip_levels], data_frames[i], tex->format, width, height, mip_levels);
				}
			}
		}

		hr = d3d_device->CreateTexture2D(&desc, tex_mem, &tex->_texture);
		if (FAILED(hr)) {
			skg_logf(skg_log_critical, "Create texture error: 0x%08X", hr);
		}

		if (tex_mem != nullptr) {
			for (int32_t i = 0; i < data_frame_count; i++) {
				for (uint32_t m = 1; m < mip_levels; m++) {
					free((void*)tex_mem[i*mip_levels + m].pSysMem);
				} 
			}
			free(tex_mem);
		}

		skg_tex_make_view(tex, mip_levels, 0, true);
	} else {
		// For dynamic textures, just upload the new value into the texture!
		D3D11_MAPPED_SUBRESOURCE tex_mem = {};
		
		// Map the memory so we can access it on CPU! In a multi-threaded
		// context this can be tricky, here we're using a deferred context to
		// push this operation over to the main thread. The deferred context is
		// then executed in skg_draw_begin.
		bool on_main = GetCurrentThreadId() == d3d_main_thread;
		if (on_main) {
			hr = d3d_context->Map(tex->_texture, 0, D3D11_MAP_WRITE_DISCARD, 0, &tex_mem);
		} else {
			WaitForSingleObject(d3d_deferred_mtx, INFINITE);
			hr = d3d_deferred->Map(tex->_texture, 0, D3D11_MAP_WRITE_DISCARD, 0, &tex_mem);
		}
		if (FAILED(hr)) {
			skg_logf(skg_log_critical, "Failed mapping a texture: 0x%08X", hr);
			return;
		}

		uint8_t *dest_line  = (uint8_t *)tex_mem.pData;
		uint8_t *src_line   = (uint8_t *)data_frames[0];
		for (int i = 0; i < height; i++) {
			memcpy(dest_line, src_line, (size_t)width * px_size);
			dest_line += tex_mem.RowPitch;
			src_line  += px_size * (uint64_t)width;
		}
		
		if (on_main) {
			d3d_context->Unmap(tex->_texture, 0);
		} else {
			d3d_deferred->Unmap(tex->_texture, 0);
			ReleaseMutex(d3d_deferred_mtx);
		}
	}

	// If the sampler has not been set up yet, we'll make a default one real quick.
	if (tex->_sampler == nullptr) {
		skg_tex_settings(tex, skg_tex_address_repeat, skg_tex_sample_linear, 0);
	}
}

///////////////////////////////////////////

bool skg_tex_get_contents(skg_tex_t *tex, void *ref_data, size_t data_size) {
	return skg_tex_get_mip_contents_arr(tex, 0, 0, ref_data, data_size);
}

///////////////////////////////////////////

bool skg_tex_get_mip_contents(skg_tex_t *tex, int32_t mip_level, void *ref_data, size_t data_size) {
	return skg_tex_get_mip_contents_arr(tex, mip_level, 0, ref_data, data_size);
}

///////////////////////////////////////////

bool skg_tex_get_mip_contents_arr(skg_tex_t *tex, int32_t mip_level, int32_t arr_index, void *ref_data, size_t data_size) {
	// Double check on mips first
	int32_t mip_levels = tex->mips == skg_mip_generate ? (int32_t)skg_mip_count(tex->width, tex->height) : 1;
	if (mip_level != 0) {
		if (tex->mips != skg_mip_generate) {
			skg_log(skg_log_critical, "Can't get mip data from a texture with no mips!");
			return false;
		}
		if (mip_level >= mip_levels) {
			skg_log(skg_log_critical, "This texture doesn't have quite as many mip levels as you think.");
			return false;
		}
	}

	// Make sure we've been provided enough memory to hold this texture
	int32_t width       = 0;
	int32_t height      = 0;
	size_t  format_size = skg_tex_fmt_size(tex->format);
	skg_mip_dimensions(tex->width, tex->height, mip_level, &width, &height);

	if (data_size != (size_t)width * (size_t)height * format_size) {
		skg_log(skg_log_critical, "Insufficient buffer size for skg_tex_get_mip_contents_arr");
		return false;
	}

	HRESULT              hr               = E_FAIL;
	D3D11_TEXTURE2D_DESC desc             = {};
	ID3D11Texture2D     *copy_tex         = nullptr;
	bool                 copy_tex_release = true;
	UINT                 subresource      = mip_level + (arr_index * mip_levels);
	tex->_texture->GetDesc(&desc);
	desc.Width     = width;
	desc.Height    = height;
	desc.MipLevels = 1;
	desc.ArraySize = 1;
	desc.MiscFlags = 0;

	
	// Make sure copy_tex is a texture that we can read from!
	if (desc.SampleDesc.Count > 1) {
		// Not gonna bother with MSAA stuff
		skg_log(skg_log_warning, "skg_tex_get_mip_contents_arr MSAA surfaces not implemented");
		return false;
	} else if ((desc.Usage == D3D11_USAGE_STAGING) && (desc.CPUAccessFlags & D3D11_CPU_ACCESS_READ)) {
		// Handle case where the source is already a staging texture we can use directly
		copy_tex         = tex->_texture;
		copy_tex_release = false;
	} else {
		// Otherwise, create a staging texture from the non-MSAA source
		desc.BindFlags      = 0;
		desc.CPUAccessFlags = D3D11_CPU_ACCESS_READ;
		desc.Usage          = D3D11_USAGE_STAGING;

		hr = d3d_device->CreateTexture2D(&desc, nullptr, &copy_tex);
		if (FAILED(hr)) {
			skg_logf(skg_log_critical, "CreateTexture2D failed: 0x%08X", hr);
			return false;
		}

		D3D11_BOX box = {};
		box.right  = width;
		box.bottom = height;
		box.back   = 1;
		d3d_context->CopySubresourceRegion(copy_tex, 0, 0, 0, 0, tex->_texture, subresource, &box);
		subresource = 0;
	}

	// Load the data into CPU RAM
	D3D11_MAPPED_SUBRESOURCE data;
	hr = d3d_context->Map(copy_tex, subresource, D3D11_MAP_READ, 0, &data);
	if (FAILED(hr)) {
		skg_logf(skg_log_critical, "Texture Map failed: 0x%08X", hr);
		return false;
	}

	// Copy it into our waiting buffer
	uint8_t *srcPtr  = (uint8_t*)data.pData;
	uint8_t *destPtr = (uint8_t*)ref_data;
	size_t   msize   = width*format_size;
	for (size_t h = 0; h < desc.Height; ++h) {
		memcpy(destPtr, srcPtr, msize);
		srcPtr  += data.RowPitch;
		destPtr += msize;
	}

	// And cleanup
	d3d_context->Unmap(copy_tex, 0);
	if (copy_tex_release)
		copy_tex->Release();

	return true;
}

///////////////////////////////////////////

void* skg_tex_get_native(const skg_tex_t* tex) {
	return tex->_texture;
}

///////////////////////////////////////////

void skg_tex_clear(skg_bind_t bind) {
	switch (bind.register_type) {
	case skg_register_resource: {
		ID3D11SamplerState       *null_state = nullptr;
		ID3D11ShaderResourceView *null_view  = nullptr;
		if (bind.stage_bits & skg_stage_pixel ){
			d3d_context->PSSetSamplers       (bind.slot, 1, &null_state);
			d3d_context->PSSetShaderResources(bind.slot, 1, &null_view);
		}
		if (bind.stage_bits & skg_stage_vertex) {
			d3d_context->VSSetSamplers       (bind.slot, 1, &null_state);
			d3d_context->VSSetShaderResources(bind.slot, 1, &null_view);
		}
		if (bind.stage_bits & skg_stage_compute) {
			d3d_context->CSSetSamplers       (bind.slot, 1, &null_state);
			d3d_context->CSSetShaderResources(bind.slot, 1, &null_view);
		}
	} break;
	case skg_register_readwrite: {
		if (bind.stage_bits & skg_stage_compute) {
			ID3D11UnorderedAccessView *null_view = nullptr;
			d3d_context->CSSetUnorderedAccessViews(bind.slot, 1, &null_view, nullptr);
		}
	} break;
	default: skg_log(skg_log_critical, "You can only bind/clear a texture to skg_register_resource, or skg_register_readwrite!"); break;
	}
}

///////////////////////////////////////////

void skg_tex_bind(const skg_tex_t *texture, skg_bind_t bind) {
	switch (bind.register_type) {
	case skg_register_resource: {
		if (bind.stage_bits & skg_stage_pixel ){
			d3d_context->PSSetSamplers       (bind.slot, 1, &texture->_sampler);
			d3d_context->PSSetShaderResources(bind.slot, 1, &texture->_resource);
		}
		if (bind.stage_bits & skg_stage_vertex) {
			d3d_context->VSSetSamplers       (bind.slot, 1, &texture->_sampler);
			d3d_context->VSSetShaderResources(bind.slot, 1, &texture->_resource);
		}
		if (bind.stage_bits & skg_stage_compute) {
			d3d_context->CSSetSamplers       (bind.slot, 1, &texture->_sampler);
			d3d_context->CSSetShaderResources(bind.slot, 1, &texture->_resource);
		}
	} break;
	case skg_register_readwrite: {
		if (bind.stage_bits & skg_stage_compute) d3d_context->CSSetUnorderedAccessViews(bind.slot, 1, &texture->_unordered, nullptr);
	} break;
	default: skg_log(skg_log_critical, "You can only bind/clear a texture to skg_register_resource, or skg_register_readwrite!"); break;
	}
}

///////////////////////////////////////////

void skg_tex_destroy(skg_tex_t *tex) {
	if (tex->_target_view) tex->_target_view->Release();
	if (tex->_depth_view ) tex->_depth_view ->Release();
	if (tex->_resource   ) tex->_resource   ->Release();
	if (tex->_sampler    ) tex->_sampler    ->Release();
	if (tex->_texture    ) tex->_texture    ->Release();
	*tex = {};
}

///////////////////////////////////////////

template <typename T>
void skg_downsample_4(T *data, int32_t width, int32_t height, T **out_data, int32_t *out_width, int32_t *out_height) {
	int w = (int32_t)log2f((float)width);
	int h = (int32_t)log2f((float)height);
	*out_width  = w = max(1, (1 << w) >> 1);
	*out_height = h = max(1, (1 << h) >> 1);

	*out_data = (T*)malloc((int64_t)w * h * sizeof(T) * 4);
	if (*out_data == nullptr) { skg_log(skg_log_critical, "Out of memory"); return; }
	memset(*out_data, 0, (int64_t)w * h * sizeof(T) * 4);
	T *result = *out_data;

	for (int32_t y = 0; y < (*out_height); y++) {
		int32_t src_row_start  = y * 2 * width;
		int32_t dest_row_start = y * (*out_width);
		for (int32_t x = 0; x < (*out_width);  x++) {
			int src   = (x*2 + src_row_start )*4;
			int dest  = (x   + dest_row_start)*4;
			int src_n = src + width*4;
			T *cD = &result[dest];

			cD[0] = (data[src] + data[src+4] + data[src_n] + data[src_n+4])/4; src++; src_n++;
			cD[1] = (data[src] + data[src+4] + data[src_n] + data[src_n+4])/4; src++; src_n++;
			cD[2] = (data[src] + data[src+4] + data[src_n] + data[src_n+4])/4; src++; src_n++;
			cD[3] = (data[src] + data[src+4] + data[src_n] + data[src_n+4])/4; src++; src_n++;
		}
	}
}

///////////////////////////////////////////

template <typename T>
void skg_downsample_1(T *data, int32_t width, int32_t height, T **out_data, int32_t *out_width, int32_t *out_height) {
	int w = (int32_t)log2f((float)width);
	int h = (int32_t)log2f((float)height);
	*out_width  = w = (1 << w) >> 1;
	*out_height = h = (1 << h) >> 1;

	*out_data = (T*)malloc((int64_t)w * h * sizeof(T));
	if (*out_data == nullptr) { skg_log(skg_log_critical, "Out of memory"); return; }
	memset(*out_data, 0, (int64_t)w * h * sizeof(T));
	T *result = *out_data;

	for (int32_t y = 0; y < (*out_height); y++) {
		int32_t src_row_start  = y * 2 * width;
		int32_t dest_row_start = y * (*out_width);
		for (int32_t x = 0; x < (*out_width);  x++) {
			int src   = x*2 + src_row_start;
			int dest  = x   + dest_row_start;
			int src_n = src + width;
			result[dest] = (data[src] + data[src+1] + data[src_n] + data[src_n+1]) / 4;
		}
	}
}

///////////////////////////////////////////

int64_t skg_tex_fmt_to_native(skg_tex_fmt_ format){
	switch (format) {
	case skg_tex_fmt_rgba32:        return DXGI_FORMAT_R8G8B8A8_UNORM_SRGB;
	case skg_tex_fmt_rgba32_linear: return DXGI_FORMAT_R8G8B8A8_UNORM;
	case skg_tex_fmt_bgra32:        return DXGI_FORMAT_B8G8R8A8_UNORM_SRGB;
	case skg_tex_fmt_bgra32_linear: return DXGI_FORMAT_B8G8R8A8_UNORM;
	case skg_tex_fmt_rg11b10:       return DXGI_FORMAT_R11G11B10_FLOAT;
	case skg_tex_fmt_rgb10a2:       return DXGI_FORMAT_R10G10B10A2_UNORM;
	case skg_tex_fmt_rgba64u:       return DXGI_FORMAT_R16G16B16A16_UNORM;
	case skg_tex_fmt_rgba64s:       return DXGI_FORMAT_R16G16B16A16_SNORM;
	case skg_tex_fmt_rgba64f:       return DXGI_FORMAT_R16G16B16A16_FLOAT;
	case skg_tex_fmt_rgba128:       return DXGI_FORMAT_R32G32B32A32_FLOAT;
	case skg_tex_fmt_depth16:       return DXGI_FORMAT_D16_UNORM;
	case skg_tex_fmt_depth32:       return DXGI_FORMAT_D32_FLOAT;
	case skg_tex_fmt_depthstencil:  return DXGI_FORMAT_D24_UNORM_S8_UINT;
	case skg_tex_fmt_r8:            return DXGI_FORMAT_R8_UNORM;
	case skg_tex_fmt_r16:           return DXGI_FORMAT_R16_UNORM;
	case skg_tex_fmt_r32:           return DXGI_FORMAT_R32_FLOAT;
	default: return DXGI_FORMAT_UNKNOWN;
	}
}

///////////////////////////////////////////

skg_tex_fmt_ skg_tex_fmt_from_native(int64_t format) {
	switch (format) {
	case DXGI_FORMAT_R8G8B8A8_UNORM_SRGB: return skg_tex_fmt_rgba32;
	case DXGI_FORMAT_R8G8B8A8_UNORM:      return skg_tex_fmt_rgba32_linear;
	case DXGI_FORMAT_B8G8R8A8_UNORM_SRGB: return skg_tex_fmt_bgra32;
	case DXGI_FORMAT_B8G8R8A8_UNORM:      return skg_tex_fmt_bgra32_linear;
	case DXGI_FORMAT_R11G11B10_FLOAT:     return skg_tex_fmt_rg11b10;
	case DXGI_FORMAT_R10G10B10A2_UNORM:   return skg_tex_fmt_rgb10a2;
	case DXGI_FORMAT_R16G16B16A16_UNORM:  return skg_tex_fmt_rgba64u;
	case DXGI_FORMAT_R16G16B16A16_SNORM:  return skg_tex_fmt_rgba64s;
	case DXGI_FORMAT_R16G16B16A16_FLOAT:  return skg_tex_fmt_rgba64f;
	case DXGI_FORMAT_R32G32B32A32_FLOAT:  return skg_tex_fmt_rgba128;
	case DXGI_FORMAT_D16_UNORM:           return skg_tex_fmt_depth16;
	case DXGI_FORMAT_D32_FLOAT:           return skg_tex_fmt_depth32;
	case DXGI_FORMAT_D24_UNORM_S8_UINT:   return skg_tex_fmt_depthstencil;
	case DXGI_FORMAT_R8_UNORM:            return skg_tex_fmt_r8;
	case DXGI_FORMAT_R16_UNORM:           return skg_tex_fmt_r16;
	case DXGI_FORMAT_R32_FLOAT:           return skg_tex_fmt_r32;
	default: return skg_tex_fmt_none;
	}
}

///////////////////////////////////////////

const char *skg_semantic_to_d3d(skg_el_semantic_ semantic) {
	switch (semantic) {
	case skg_el_semantic_none:         return "";
	case skg_el_semantic_position:     return "SV_POSITION";
	case skg_el_semantic_normal:       return "NORMAL";
	case skg_el_semantic_texcoord:     return "TEXCOORD";
	case skg_el_semantic_color:        return "COLOR";
	case skg_el_semantic_target_index: return "SV_RenderTargetArrayIndex";
	default: return "";
	}
}

#endif

#ifdef SKG_OPENGL
///////////////////////////////////////////
// OpenGL Implementation                 //
///////////////////////////////////////////

#include <malloc.h>
#include <stdio.h>
#include <string.h>

///////////////////////////////////////////

#if   defined(_SKG_GL_LOAD_EMSCRIPTEN)
	#include <emscripten.h>
	#include <emscripten/html5.h>
	#include <GLES3/gl32.h>
#elif defined(_SKG_GL_LOAD_EGL)
	#include <EGL/egl.h>
	#include <EGL/eglext.h>

	EGLDisplay egl_display;
	EGLContext egl_context;
	EGLConfig  egl_config;
#elif defined(_SKG_GL_LOAD_GLX)
	#include <X11/Xutil.h>
	#include <X11/Xlib.h>
	#include <dlfcn.h>

	Display     *xDisplay;
	XVisualInfo *visualInfo;
#elif defined(_SKG_GL_LOAD_WGL)
	#pragma comment(lib, "opengl32.lib")
	#define WIN32_LEAN_AND_MEAN
	#include <windows.h>

	HWND  gl_hwnd;
	HDC   gl_hdc;
	HGLRC gl_hrc;
#endif

///////////////////////////////////////////
// GL loader                             //
///////////////////////////////////////////

#ifdef _SKG_GL_LOAD_WGL
	#define WGL_DRAW_TO_WINDOW_ARB            0x2001
	#define WGL_SUPPORT_OPENGL_ARB            0x2010
	#define WGL_DOUBLE_BUFFER_ARB             0x2011
	#define WGL_ACCELERATION_ARB              0x2003
	#define WGL_FULL_ACCELERATION_ARB         0x2027
	#define WGL_PIXEL_TYPE_ARB                0x2013
	#define WGL_COLOR_BITS_ARB                0x2014
	#define WGL_DEPTH_BITS_ARB                0x2022
	#define WGL_STENCIL_BITS_ARB              0x2023
	#define WGL_TYPE_RGBA_ARB                 0x202B
	#define WGL_SAMPLE_BUFFERS_ARB            0x2041
	#define WGL_SAMPLES_ARB                   0x2042
	#define WGL_CONTEXT_MAJOR_VERSION_ARB     0x2091
	#define WGL_CONTEXT_MINOR_VERSION_ARB     0x2092
	#define WGL_CONTEXT_FLAGS_ARB             0x2094
	#define WGL_CONTEXT_PROFILE_MASK_ARB      0x9126
	#define WGL_CONTEXT_CORE_PROFILE_BIT_ARB  0x00000001
	#define WGL_CONTEXT_DEBUG_BIT_ARB         0x0001

	typedef BOOL  (*wglChoosePixelFormatARB_proc)    (HDC hdc, const int *piAttribIList, const FLOAT *pfAttribFList, UINT nMaxFormats, int *piFormats, UINT *nNumFormats);
	typedef HGLRC (*wglCreateContextAttribsARB_proc) (HDC hDC, HGLRC hShareContext, const int *attribList);
	wglChoosePixelFormatARB_proc    wglChoosePixelFormatARB;
	wglCreateContextAttribsARB_proc wglCreateContextAttribsARB;
#endif

#ifdef _SKG_GL_LOAD_GLX
	#define GLX_RENDER_TYPE                  0x8011
	#define GLX_RGBA_TYPE                    0x8014
	#define GLX_CONTEXT_FLAGS_ARB            0x2094
	#define GLX_CONTEXT_DEBUG_BIT_ARB        0x0001
	#define GLX_CONTEXT_MAJOR_VERSION_ARB    0x2091
	#define GLX_CONTEXT_MINOR_VERSION_ARB    0x2092
	#define GLX_CONTEXT_PROFILE_MASK_ARB     0x9126
	#define GLX_CONTEXT_CORE_PROFILE_BIT_ARB 0x00000001

	typedef XID GLXDrawable;
	typedef struct __GLXFBConfig* GLXFBConfig;
	typedef struct __GLXcontext*  GLXContext;
	typedef void (*__GLXextproc)(void);

	typedef GLXContext   (*glXCreateContext_proc)          (Display* dpy, XVisualInfo* vis, GLXContext shareList, Bool direct);
	typedef GLXContext   (*glXCreateContextAttribsARB_proc)(Display* dpy, GLXFBConfig, GLXContext, Bool, const int*);
	typedef void         (*glXDestroyContext_proc)         (Display* dpy, GLXContext);
	typedef Bool         (*glXMakeCurrent_proc)            (Display* dpy, GLXDrawable, GLXContext);
	typedef void         (*glXSwapBuffers_proc)            (Display* dpy, GLXDrawable);
	typedef __GLXextproc (*glXGetProcAddress_proc)         (const char* procName);

	glXCreateContext_proc           glXCreateContext;
	glXCreateContextAttribsARB_proc glXCreateContextAttribsARB;
	glXDestroyContext_proc          glXDestroyContext;
	glXMakeCurrent_proc             glXMakeCurrent;
	glXSwapBuffers_proc             glXSwapBuffers;
	glXGetProcAddress_proc          glXGetProcAddress;

	GLXFBConfig  glxFBConfig;
	GLXDrawable  glxDrawable;
	GLXContext   glxContext;
#endif

#ifdef _SKG_GL_MAKE_FUNCTIONS

#define GL_BLEND 0x0BE2
#define GL_ZERO 0
#define GL_ONE  1
#define GL_SRC_COLOR                0x0300
#define GL_ONE_MINUS_SRC_COLOR      0x0301
#define GL_SRC_ALPHA                0x0302
#define GL_ONE_MINUS_SRC_ALPHA      0x0303
#define GL_DST_ALPHA                0x0304
#define GL_ONE_MINUS_DST_ALPHA      0x0305
#define GL_DST_COLOR                0x0306
#define GL_ONE_MINUS_DST_COLOR      0x0307
#define GL_CONSTANT_COLOR           0x8001
#define GL_ONE_MINUS_CONSTANT_COLOR 0x8002
#define GL_CONSTANT_ALPHA           0x8003
#define GL_ONE_MINUS_CONSTANT_ALPHA 0x8004
#define GL_FUNC_ADD                 0x8006
#define GL_MAX                      0x8008

#define GL_NEVER                    0x0200 
#define GL_LESS                     0x0201
#define GL_EQUAL                    0x0202
#define GL_LEQUAL                   0x0203
#define GL_GREATER                  0x0204
#define GL_NOTEQUAL                 0x0205
#define GL_GEQUAL                   0x0206
#define GL_ALWAYS                   0x0207

#define GL_INVALID_INDEX 0xFFFFFFFFu
#define GL_FRAMEBUFFER_SRGB 0x8DB9
#define GL_VIEWPORT         0x0BA2
#define GL_DEPTH_BUFFER_BIT 0x00000100
#define GL_COLOR_BUFFER_BIT 0x00004000
#define GL_STENCIL_BUFFER_BIT 0x400
#define GL_ARRAY_BUFFER 0x8892
#define GL_ELEMENT_ARRAY_BUFFER 0x8893
#define GL_UNIFORM_BUFFER 0x8A11
#define GL_SHADER_STORAGE_BUFFER 0x90D2
#define GL_STATIC_DRAW 0x88E4
#define GL_DYNAMIC_DRAW 0x88E8
#define GL_READ_ONLY 0x88B8
#define GL_WRITE_ONLY 0x88B9
#define GL_READ_WRITE 0x88BA
#define GL_TRIANGLES 0x0004
#define GL_VERSION 0x1F02
#define GL_RENDERER 0x1F01
#define GL_CULL_FACE 0x0B44
#define GL_BACK 0x0405
#define GL_FRONT 0x0404
#define GL_FRONT_AND_BACK 0x0408
#define GL_LINE 0x1B01
#define GL_FILL 0x1B02
#define GL_DEPTH_TEST 0x0B71
#define GL_SCISSOR_TEST 0x0C11
#define GL_TEXTURE_2D 0x0DE1
#define GL_TEXTURE_2D_ARRAY 0x8C1A
#define GL_TEXTURE_CUBE_MAP 0x8513
#define GL_TEXTURE_CUBE_MAP_SEAMLESS 0x884F
#define GL_TEXTURE_CUBE_MAP_ARRAY 0x9009
#define GL_TEXTURE_BINDING_CUBE_MAP 0x8514
#define GL_TEXTURE_CUBE_MAP_POSITIVE_X 0x8515
#define GL_TEXTURE_CUBE_MAP_NEGATIVE_X 0x8516
#define GL_TEXTURE_CUBE_MAP_POSITIVE_Y 0x8517
#define GL_TEXTURE_CUBE_MAP_NEGATIVE_Y 0x8518
#define GL_TEXTURE_CUBE_MAP_POSITIVE_Z 0x8519
#define GL_TEXTURE_CUBE_MAP_NEGATIVE_Z 0x851A
#define GL_NEAREST 0x2600
#define GL_LINEAR 0x2601
#define GL_NEAREST_MIPMAP_NEAREST 0x2700
#define GL_LINEAR_MIPMAP_NEAREST 0x2701
#define GL_NEAREST_MIPMAP_LINEAR 0x2702
#define GL_LINEAR_MIPMAP_LINEAR 0x2703
#define GL_TEXTURE_MIN_LOD 0x813A
#define GL_TEXTURE_MAX_LOD 0x813B
#define GL_TEXTURE_BASE_LEVEL 0x813C
#define GL_TEXTURE_MAX_LEVEL 0x813D
#define GL_TEXTURE_MAG_FILTER 0x2800
#define GL_TEXTURE_MIN_FILTER 0x2801
#define GL_TEXTURE_WRAP_S 0x2802
#define GL_TEXTURE_WRAP_T 0x2803
#define GL_TEXTURE_WRAP_R 0x8072
#define GL_TEXTURE_WIDTH 0x1000
#define GL_TEXTURE_HEIGHT 0x1001
#define GL_TEXTURE_INTERNAL_FORMAT 0x1003
#define GL_REPEAT 0x2901
#define GL_CLAMP_TO_EDGE 0x812F
#define GL_MIRRORED_REPEAT 0x8370
#define GL_TEXTURE_MAX_ANISOTROPY_EXT 0x84FE
#define GL_TEXTURE0 0x84C0
#define GL_FRAMEBUFFER 0x8D40
#define GL_DRAW_FRAMEBUFFER_BINDING 0x8CA6
#define GL_READ_FRAMEBUFFER 0x8CA8
#define GL_DRAW_FRAMEBUFFER 0x8CA9
#define GL_COLOR_ATTACHMENT0 0x8CE0
#define GL_DEPTH_ATTACHMENT 0x8D00
#define GL_DEPTH_STENCIL_ATTACHMENT 0x821A
#define GL_BUFFER  0x82E0
#define GL_SHADER  0x82E1
#define GL_PROGRAM 0x82E2
#define GL_SAMPLER 0x82E6
#define GL_TEXTURE 0x1702

#define GL_RED 0x1903
#define GL_RGB 0x1907
#define GL_RGBA 0x1908
#define GL_SRGB_ALPHA 0x8C42
#define GL_DEPTH_COMPONENT 0x1902
#define GL_DEPTH_STENCIL 0x84F9
#define GL_R8_SNORM 0x8F94
#define GL_RG8_SNORM 0x8F95
#define GL_RGB8_SNORM 0x8F96
#define GL_RGBA8_SNORM 0x8F97
#define GL_R16_SNORM 0x8F98
#define GL_RG16_SNORM 0x8F99
#define GL_RGB16_SNORM 0x8F9A
#define GL_RGBA16_SNORM 0x8F9B
#define GL_RG 0x8227
#define GL_RG_INTEGER 0x8228
#define GL_R8 0x8229
#define GL_RG8 0x822B
#define GL_RG16 0x822C
#define GL_R16F 0x822D
#define GL_R32F 0x822E
#define GL_RG16F 0x822F
#define GL_RG32F 0x8230
#define GL_R8I 0x8231
#define GL_R8UI 0x8232
#define GL_R16I 0x8233
#define GL_R16UI 0x8234
#define GL_R32I 0x8235
#define GL_R32UI 0x8236
#define GL_RG8I 0x8237
#define GL_RG8UI 0x8238
#define GL_RG16I 0x8239
#define GL_RG16UI 0x823A
#define GL_RG32I 0x823B
#define GL_RG32UI 0x823C
#define GL_RGBA8 0x8058
#define GL_RGBA16 0x805B
#define GL_BGRA 0x80E1
#define GL_SRGB8_ALPHA8 0x8C43
#define GL_R11F_G11F_B10F 0x8C3A
#define GL_RGB10_A2 0x8059
#define GL_RGBA32F 0x8814
#define GL_RGBA16F 0x881A
#define GL_RGBA16I 0x8D88
#define GL_RGBA16UI 0x8D76
#define GL_COMPRESSED_RGB8_ETC2 0x9274
#define GL_COMPRESSED_SRGB8_ETC2 0x9275
#define GL_COMPRESSED_RGB8_PUNCHTHROUGH_ALPHA1_ETC2 0x9276
#define GL_COMPRESSED_SRGB8_PUNCHTHROUGH_ALPHA1_ETC2 0x9277
#define GL_COMPRESSED_RGBA8_ETC2_EAC 0x9278
#define GL_COMPRESSED_SRGB8_ALPHA8_ETC2_EAC 0x9279
#define GL_COMPRESSED_R11_EAC 0x9270
#define GL_COMPRESSED_SIGNED_R11_EAC 0x9271
#define GL_COMPRESSED_RG11_EAC 0x9272
#define GL_COMPRESSED_SIGNED_RG11_EAC 0x9273
#define GL_DEPTH_COMPONENT16 0x81A5
#define GL_DEPTH_COMPONENT32F 0x8CAC
#define GL_DEPTH24_STENCIL8 0x88F0
#define GL_BYTE 0x1400
#define GL_UNSIGNED_BYTE 0x1401
#define GL_SHORT 0x1402
#define GL_UNSIGNED_SHORT 0x1403
#define GL_INT 0x1404
#define GL_UNSIGNED_INT 0x1405
#define GL_UNSIGNED_INT_24_8 0x84FA;
#define GL_FLOAT 0x1406
#define GL_DOUBLE 0x140A
#define GL_UNSIGNED_INT_8_8_8_8 0x8035
#define GL_UNSIGNED_INT_8_8_8_8_REV 0x8367

#define GL_FRAGMENT_SHADER 0x8B30
#define GL_VERTEX_SHADER 0x8B31
#define GL_COMPUTE_SHADER 0x91B9
#define GL_COMPILE_STATUS 0x8B81
#define GL_LINK_STATUS 0x8B82
#define GL_INFO_LOG_LENGTH 0x8B84
#define GL_NUM_EXTENSIONS 0x821D
#define GL_EXTENSIONS 0x1F03

#define GL_DEBUG_OUTPUT                0x92E0
#define GL_DEBUG_OUTPUT_SYNCHRONOUS    0x8242
#define GL_DEBUG_SEVERITY_NOTIFICATION 0x826B
#define GL_DEBUG_SEVERITY_HIGH         0x9146
#define GL_DEBUG_SEVERITY_MEDIUM       0x9147
#define GL_DEBUG_SEVERITY_LOW          0x9148

// Reference from here:
// https://github.com/ApoorvaJ/Papaya/blob/3808e39b0f45d4ca4972621c847586e4060c042a/src/libs/gl_lite.h

#ifdef _WIN32
#define GLDECL WINAPI
#else
#define GLDECL
#endif

typedef void (GLDECL *GLDEBUGPROC)(uint32_t source, uint32_t type, uint32_t id, uint32_t severity, int32_t length, const char* message, const void* userParam);

#define GL_API \
GLE(void,     glLinkProgram,             uint32_t program) \
GLE(void,     glClearColor,              float r, float g, float b, float a) \
GLE(void,     glClear,                   uint32_t mask) \
GLE(void,     glEnable,                  uint32_t cap) \
GLE(void,     glDisable,                 uint32_t cap) \
GLE(void,     glPolygonMode,             uint32_t face, uint32_t mode) \
GLE(void,     glDepthMask,               uint8_t flag) \
GLE(void,     glDepthFunc,               uint32_t func) \
GLE(uint32_t, glGetError,                ) \
GLE(void,     glGetProgramiv,            uint32_t program, uint32_t pname, int32_t *params) \
GLE(uint32_t, glCreateShader,            uint32_t type) \
GLE(void,     glShaderSource,            uint32_t shader, int32_t count, const char* const *string, const int32_t *length) \
GLE(void,     glCompileShader,           uint32_t shader) \
GLE(void,     glGetShaderiv,             uint32_t shader, uint32_t pname, int32_t *params) \
GLE(void,     glGetIntegerv,             uint32_t pname, int32_t *params) \
GLE(void,     glGetShaderInfoLog,        uint32_t shader, int32_t bufSize, int32_t *length, char *infoLog) \
GLE(void,     glGetProgramInfoLog,       uint32_t program, int32_t maxLength, int32_t *length, char *infoLog) \
GLE(void,     glDeleteShader,            uint32_t shader) \
GLE(uint32_t, glCreateProgram,           void) \
GLE(void,     glAttachShader,            uint32_t program, uint32_t shader) \
GLE(void,     glDetachShader,            uint32_t program, uint32_t shader) \
GLE(void,     glUseProgram,              uint32_t program) \
GLE(uint32_t, glGetUniformBlockIndex,    uint32_t program, const char *uniformBlockName) \
GLE(void,     glDeleteProgram,           uint32_t program) \
GLE(void,     glGenVertexArrays,         int32_t n, uint32_t *arrays) \
GLE(void,     glBindVertexArray,         uint32_t array) \
GLE(void,     glBufferData,              uint32_t target, int32_t size, const void *data, uint32_t usage) \
GLE(void,     glGenBuffers,              int32_t n, uint32_t *buffers) \
GLE(void,     glBindBuffer,              uint32_t target, uint32_t buffer) \
GLE(void,     glBindVertexBuffer,        uint32_t bindingindex, uint32_t buffer, size_t offset, uint32_t stride) \
GLE(void,     glDeleteBuffers,           int32_t n, const uint32_t *buffers) \
GLE(void,     glGenTextures,             int32_t n, uint32_t *textures) \
GLE(void,     glGenFramebuffers,         int32_t n, uint32_t *ids) \
GLE(void,     glDeleteFramebuffers,      int32_t n, uint32_t *ids) \
GLE(void,     glBindFramebuffer,         uint32_t target, uint32_t framebuffer) \
GLE(void,     glFramebufferTexture,      uint32_t target, uint32_t attachment, uint32_t texture, int32_t level) \
GLE(void,     glFramebufferTexture2D,    uint32_t target, uint32_t attachment, uint32_t textarget, uint32_t texture, int32_t level) \
GLE(void,     glFramebufferTextureLayer, uint32_t target, uint32_t attachment, uint32_t texture, int32_t level, int32_t layer) \
GLE(void,     glBlitFramebuffer,         int32_t srcX0, int32_t srcY0, int32_t srcX1, int32_t srcY1, int32_t dstX0, int32_t dstY0, int32_t dstX1, int32_t dstY1, uint32_t mask, uint32_t filter) \
GLE(void,     glDeleteTextures,          int32_t n, const uint32_t *textures) \
GLE(void,     glBindTexture,             uint32_t target, uint32_t texture) \
GLE(void,     glBindImageTexture,        uint32_t unit, uint32_t texture, int32_t level, unsigned char layered, int32_t layer, uint32_t access, uint32_t format) \
GLE(void,     glTexParameteri,           uint32_t target, uint32_t pname, int32_t param) \
GLE(void,     glGetInternalformativ,     uint32_t target, uint32_t internalformat, uint32_t pname, int32_t bufSize, int32_t *params)\
GLE(void,     glGetTexLevelParameteriv,  uint32_t target, int32_t level, uint32_t pname, int32_t *params) \
GLE(void,     glTexParameterf,           uint32_t target, uint32_t pname, float param) \
GLE(void,     glTexImage2D,              uint32_t target, int32_t level, int32_t internalformat, int32_t width, int32_t height, int32_t border, uint32_t format, uint32_t type, const void *data) \
GLE(void,     glCopyTexSubImage2D,       uint32_t target, int32_t level, int32_t xoffset, int32_t yoffset, int32_t x, int32_t y, uint32_t width, uint32_t height) \
GLE(void,     glGetTexImage,             uint32_t target, int32_t level, uint32_t format, uint32_t type, void *img) \
GLE(void,     glReadPixels,              int32_t x, int32_t y, uint32_t width, uint32_t height, uint32_t format, uint32_t type, void *data) \
GLE(void,     glActiveTexture,           uint32_t texture) \
GLE(void,     glGenerateMipmap,          uint32_t target) \
GLE(void,     glBindAttribLocation,      uint32_t program, uint32_t index, const char *name) \
GLE(int32_t,  glGetUniformLocation,      uint32_t program, const char *name) \
GLE(void,     glUniform4f,               int32_t location, float v0, float v1, float v2, float v3) \
GLE(void,     glUniform4fv,              int32_t location, int32_t count, const float *value) \
GLE(void,     glDeleteVertexArrays,      int32_t n, const uint32_t *arrays) \
GLE(void,     glEnableVertexAttribArray, uint32_t index) \
GLE(void,     glVertexAttribPointer,     uint32_t index, int32_t size, uint32_t type, uint8_t normalized, int32_t stride, const void *pointer) \
GLE(void,     glUniform1i,               int32_t location, int32_t v0) \
GLE(void,     glDrawElementsInstanced,   uint32_t mode, int32_t count, uint32_t type, const void *indices, int32_t primcount) \
GLE(void,     glDrawElementsInstancedBaseVertex,   uint32_t mode, int32_t count, uint32_t type, const void *indices, int32_t instancecount, int32_t basevertex) \
GLE(void,     glDrawElements,            uint32_t mode, int32_t count, uint32_t type, const void *indices) \
GLE(void,     glDebugMessageCallback,    GLDEBUGPROC callback, const void *userParam) \
GLE(void,     glBindBufferBase,          uint32_t target, uint32_t index, uint32_t buffer) \
GLE(void,     glBufferSubData,           uint32_t target, int64_t offset, int32_t size, const void *data) \
GLE(void,     glViewport,                int32_t x, int32_t y, uint32_t width, uint32_t height) \
GLE(void,     glScissor,                 int32_t x, int32_t y, uint32_t width, uint32_t height) \
GLE(void,     glCullFace,                uint32_t mode) \
GLE(void,     glBlendFunc,               uint32_t sfactor, uint32_t dfactor) \
GLE(void,     glBlendFuncSeparate,       uint32_t srcRGB, uint32_t dstRGB, uint32_t srcAlpha, uint32_t dstAlpha) \
GLE(void,     glBlendEquationSeparate,   uint32_t modeRGB, uint32_t modeAlpha) \
GLE(void,     glDispatchCompute,         uint32_t num_groups_x, uint32_t num_groups_y, uint32_t num_groups_z) \
GLE(void,     glObjectLabel,             uint32_t identifier, uint32_t name, uint32_t length, const char* label) \
GLE(const char *, glGetString,           uint32_t name) \
GLE(const char *, glGetStringi,          uint32_t name, uint32_t index)

#define GLE(ret, name, ...) typedef ret GLDECL name##_proc(__VA_ARGS__); static name##_proc * name;
GL_API
#undef GLE

#if defined(_SKG_GL_LOAD_WGL)
	// from https://www.khronos.org/opengl/wiki/Load_OpenGL_Functions
	// Some GL functions can only be loaded with wglGetProcAddress, and others
	// can only be loaded by GetProcAddress.
	void *gl_get_function(const char *name) {
		static HMODULE dll = LoadLibraryA("opengl32.dll");
		void *f = (void *)wglGetProcAddress(name);
		if (f == 0 || (f == (void*)0x1) || (f == (void*)0x2) || (f == (void*)0x3) || (f == (void*)-1) ) {
			f = (void *)GetProcAddress(dll, name);
		}
		return f;
	}
#elif defined(_SKG_GL_LOAD_EGL)
	#define gl_get_function(x) eglGetProcAddress(x)
#elif defined(_SKG_GL_LOAD_GLX)
	#define gl_get_function(x) glXGetProcAddress(x)
#endif

static void gl_load_extensions( ) {
#define GLE(ret, name, ...) name = (name##_proc *) gl_get_function(#name); if (name == nullptr) skg_log(skg_log_info, "Couldn't load gl function " #name);
	GL_API
#undef GLE
}

#endif // _SKG_GL_MAKE_FUNCTIONS

///////////////////////////////////////////

int32_t     gl_active_width        = 0;
int32_t     gl_active_height       = 0;
skg_tex_t  *gl_active_rendertarget = nullptr;
uint32_t    gl_current_framebuffer = 0;
const char *gl_adapter_name        = nullptr;

///////////////////////////////////////////

uint32_t skg_buffer_type_to_gl   (skg_buffer_type_ type);
uint32_t skg_tex_fmt_to_gl_type  (skg_tex_fmt_ format);
uint32_t skg_tex_fmt_to_gl_layout(skg_tex_fmt_ format);

///////////////////////////////////////////

// Some nice reference: https://gist.github.com/nickrolfe/1127313ed1dbf80254b614a721b3ee9c
int32_t gl_init_wgl() {
#ifdef _SKG_GL_LOAD_WGL
	///////////////////////////////////////////
	// Dummy initialization for pixel format //
	///////////////////////////////////////////

	WNDCLASSA dummy_class = { 0 };
	dummy_class.style         = CS_HREDRAW | CS_VREDRAW | CS_OWNDC;
	dummy_class.lpfnWndProc   = DefWindowProcA;
	dummy_class.hInstance     = GetModuleHandle(0);
	dummy_class.lpszClassName = "DummyGLWindow";
	if (!RegisterClassA(&dummy_class))
		return false;

	HWND dummy_window = CreateWindowExA(0, dummy_class.lpszClassName, "Dummy GL Window", 0, CW_USEDEFAULT, CW_USEDEFAULT, CW_USEDEFAULT, CW_USEDEFAULT, 0, 0, dummy_class.hInstance, 0);
	if (!dummy_window)
		return false;
	HDC dummy_dc = GetDC(dummy_window);

	PIXELFORMATDESCRIPTOR format_desc = { sizeof(PIXELFORMATDESCRIPTOR) };
	format_desc.nVersion     = 1;
	format_desc.iPixelType   = PFD_TYPE_RGBA;
	format_desc.dwFlags      = PFD_DRAW_TO_WINDOW | PFD_SUPPORT_OPENGL | PFD_DOUBLEBUFFER;
	format_desc.cColorBits   = 32;
	format_desc.cAlphaBits   = 8;
	format_desc.iLayerType   = PFD_MAIN_PLANE;
	format_desc.cDepthBits   = 24;
	format_desc.cStencilBits = 8;

	int pixel_format = ChoosePixelFormat(dummy_dc, &format_desc);
	if (!pixel_format) {
		skg_log(skg_log_critical, "Failed to find a suitable pixel format.");
		return false;
	}
	if (!SetPixelFormat(dummy_dc, pixel_format, &format_desc)) {
		skg_log(skg_log_critical, "Failed to set the pixel format.");
		return false;
	}
	HGLRC dummy_context = wglCreateContext(dummy_dc);
	if (!dummy_context) {
		skg_log(skg_log_critical, "Failed to create a dummy OpenGL rendering context.");
		return false;
	}
	if (!wglMakeCurrent(dummy_dc, dummy_context)) {
		skg_log(skg_log_critical, "Failed to activate dummy OpenGL rendering context.");
		return false;
	}

	// Load the function pointers we need to actually initialize OpenGL
	// Function pointers we need to actually initialize OpenGL
	wglChoosePixelFormatARB    = (wglChoosePixelFormatARB_proc   )wglGetProcAddress("wglChoosePixelFormatARB");
	wglCreateContextAttribsARB = (wglCreateContextAttribsARB_proc)wglGetProcAddress("wglCreateContextAttribsARB");

	// Shut down the dummy so we can set up OpenGL for real
	wglMakeCurrent  (dummy_dc, 0);
	wglDeleteContext(dummy_context);
	ReleaseDC       (dummy_window, dummy_dc);
	DestroyWindow   (dummy_window);

	///////////////////////////////////////////
	// Real OpenGL initialization            //
	///////////////////////////////////////////

	WNDCLASSA win_class = { 0 };
	win_class.style         = CS_HREDRAW | CS_VREDRAW | CS_OWNDC;
	win_class.lpfnWndProc   = DefWindowProcA;
	win_class.hInstance     = GetModuleHandle(0);
	win_class.lpszClassName = "SKGPUWindow";
	if (!RegisterClassA(&win_class))
		return false;

	void *app_hwnd = CreateWindowExA(0, win_class.lpszClassName, "sk_gpu Window", 0, CW_USEDEFAULT, CW_USEDEFAULT, CW_USEDEFAULT, CW_USEDEFAULT, 0, 0, win_class.hInstance, 0);
	if (!app_hwnd)
		return false;

	gl_hwnd = (HWND)app_hwnd;
	gl_hdc  = GetDC(gl_hwnd);

	// Find a pixel format
	const int format_attribs[] = {
		WGL_DRAW_TO_WINDOW_ARB, true,
		WGL_SUPPORT_OPENGL_ARB, true,
		WGL_DOUBLE_BUFFER_ARB,  true,
		WGL_ACCELERATION_ARB,   WGL_FULL_ACCELERATION_ARB,
		WGL_PIXEL_TYPE_ARB,     WGL_TYPE_RGBA_ARB,
		WGL_COLOR_BITS_ARB,     32,
		WGL_DEPTH_BITS_ARB,     24,
		WGL_STENCIL_BITS_ARB,   8,
		WGL_SAMPLE_BUFFERS_ARB, 1,
		WGL_SAMPLES_ARB,        4,
		0 };

	pixel_format = 0;
	UINT num_formats = 0;
	if (!wglChoosePixelFormatARB(gl_hdc, format_attribs, nullptr, 1, &pixel_format, &num_formats)) {
		skg_log(skg_log_critical, "Couldn't find pixel format!");
		return false;
	}

	memset(&format_desc, 0, sizeof(format_desc));
	DescribePixelFormat(gl_hdc, pixel_format, sizeof(format_desc), &format_desc);
	if (!SetPixelFormat(gl_hdc, pixel_format, &format_desc)) {
		skg_log(skg_log_critical, "Couldn't set pixel format!");
		return false;
	}

	// Create an OpenGL context
	int attributes[] = {
		WGL_CONTEXT_MAJOR_VERSION_ARB, 3, 
		WGL_CONTEXT_MINOR_VERSION_ARB, 3,
#if !defined(NDEBUG)
		WGL_CONTEXT_FLAGS_ARB, WGL_CONTEXT_DEBUG_BIT_ARB,
#endif
		WGL_CONTEXT_PROFILE_MASK_ARB, WGL_CONTEXT_CORE_PROFILE_BIT_ARB,
		0 };
	gl_hrc = wglCreateContextAttribsARB( gl_hdc, 0, attributes );
	if (!gl_hrc) {
		skg_log(skg_log_critical, "Couldn't create GL context!");
		return false;
	}
	if (!wglMakeCurrent(gl_hdc, gl_hrc)) {
		skg_log(skg_log_critical, "Couldn't activate GL context!");
		return false;
	}
#endif // _SKG_GL_LOAD_WGL
	return 1;
}

///////////////////////////////////////////

int32_t gl_init_emscripten() {
	// Some reference code:
	// https://github.com/emscripten-core/emscripten/blob/master/tests/glbook/Common/esUtil.c
	// https://github.com/emscripten-core/emscripten/tree/master/tests/minimal_webgl
#ifdef _SKG_GL_LOAD_EMSCRIPTEN
	EmscriptenWebGLContextAttributes attrs;
	emscripten_webgl_init_context_attributes(&attrs);
	attrs.alpha                     = false;
	attrs.depth                     = true;
	attrs.enableExtensionsByDefault = true;
	attrs.majorVersion              = 2;
	EMSCRIPTEN_WEBGL_CONTEXT_HANDLE ctx = emscripten_webgl_create_context("canvas", &attrs);
	emscripten_webgl_make_context_current(ctx);
#endif // _SKG_GL_LOAD_EMSCRIPTEN
	return 1;
}

///////////////////////////////////////////

int32_t gl_init_egl() {
#ifdef _SKG_GL_LOAD_EGL
	const EGLint attribs[] = {
		EGL_SURFACE_TYPE, EGL_WINDOW_BIT,
		EGL_CONFORMANT,   EGL_OPENGL_ES3_BIT_KHR,
		EGL_BLUE_SIZE,  8,
		EGL_GREEN_SIZE, 8,
		EGL_RED_SIZE,   8,
		EGL_ALPHA_SIZE, 8,
		EGL_DEPTH_SIZE, 16,
		EGL_NONE
	};
	EGLint context_attribs[] = { 
		EGL_CONTEXT_CLIENT_VERSION, 3,
		EGL_NONE };
	EGLint format;
	EGLint numConfigs;

	egl_display = eglGetDisplay(EGL_DEFAULT_DISPLAY);
	if (eglGetError() != EGL_SUCCESS) { skg_log(skg_log_critical, "Err eglGetDisplay"); return 0; }

	int32_t major=0, minor=0;
	eglInitialize(egl_display, &major, &minor);
	if (eglGetError() != EGL_SUCCESS) { skg_log(skg_log_critical, "Err eglInitialize"); return 0; }
	char version[128];
	snprintf(version, sizeof(version), "EGL version %d.%d", major, minor);
	skg_log(skg_log_info, version);

	eglChooseConfig   (egl_display, attribs, &egl_config, 1, &numConfigs);
	if (eglGetError() != EGL_SUCCESS) { skg_log(skg_log_critical, "Err eglChooseConfig"   ); return 0; }
	eglGetConfigAttrib(egl_display, egl_config, EGL_NATIVE_VISUAL_ID, &format);
	if (eglGetError() != EGL_SUCCESS) { skg_log(skg_log_critical, "Err eglGetConfigAttrib"); return 0; }

	egl_context = eglCreateContext      (egl_display, egl_config, nullptr, context_attribs);
	if (eglGetError() != EGL_SUCCESS) { skg_log(skg_log_critical, "Err eglCreateContext"  ); return 0; }

	if (eglMakeCurrent(egl_display, EGL_NO_SURFACE, EGL_NO_SURFACE, egl_context) == EGL_FALSE) {
		skg_log(skg_log_critical, "Unable to eglMakeCurrent");
		return -1;
	}
#endif // _SKG_GL_LOAD_EGL
	return 1;
}

///////////////////////////////////////////

int32_t gl_init_glx() {
#ifdef _SKG_GL_LOAD_GLX
	// Load the OpenGL library
	void* lib = dlopen("libGL.so.1", RTLD_LAZY|RTLD_GLOBAL);
	if (lib == nullptr) lib = dlopen("libGL.so", RTLD_LAZY|RTLD_GLOBAL);
	if (lib == nullptr) {
		skg_log(skg_log_critical, "Unable to load GL!");
		return -1;
	}
	glXCreateContext           = (glXCreateContext_proc)          dlsym(lib, "glXCreateContext");
	glXCreateContextAttribsARB = (glXCreateContextAttribsARB_proc)dlsym(lib, "glXCreateContextAttribsARB");
	glXDestroyContext          = (glXDestroyContext_proc)         dlsym(lib, "glXDestroyContext");
	glXMakeCurrent             = (glXMakeCurrent_proc)            dlsym(lib, "glXMakeCurrent");
	glXSwapBuffers             = (glXSwapBuffers_proc)            dlsym(lib, "glXSwapBuffers");
	glXGetProcAddress          = (glXGetProcAddress_proc)         dlsym(lib, "glXGetProcAddress");

	GLXContext old_ctx = glXCreateContext(xDisplay, visualInfo, NULL, true);
	glXMakeCurrent(xDisplay, glxDrawable, old_ctx);

	int ctx_attribute_list[] = {
		GLX_RENDER_TYPE,               GLX_RGBA_TYPE,
		GLX_CONTEXT_MAJOR_VERSION_ARB, 4,
		GLX_CONTEXT_MINOR_VERSION_ARB, 5,
#if !defined(NDEBUG)
		GLX_CONTEXT_FLAGS_ARB,         GLX_CONTEXT_DEBUG_BIT_ARB,
#endif
		GLX_CONTEXT_PROFILE_MASK_ARB,  GLX_CONTEXT_CORE_PROFILE_BIT_ARB,
		0
	};
	glxContext = glXCreateContextAttribsARB(xDisplay, glxFBConfig, NULL, true, ctx_attribute_list);
	glXDestroyContext(xDisplay, old_ctx);
	glXMakeCurrent(xDisplay, glxDrawable, glxContext);

#endif // _SKG_GL_LOAD_GLX
	return 1;
}

///////////////////////////////////////////

void skg_setup_xlib(void *dpy, void *vi, void *fbconfig, void *drawable) {
#ifdef _SKG_GL_LOAD_GLX
	xDisplay    =  (Display    *) dpy;
	visualInfo  =  (XVisualInfo*) vi;
	glxFBConfig = *(GLXFBConfig*) fbconfig;
	glxDrawable = *(Drawable   *) drawable;
#endif
}

///////////////////////////////////////////

int32_t skg_init(const char *app_name, void *adapter_id) {
#if   defined(_SKG_GL_LOAD_WGL)
	int32_t result = gl_init_wgl();
#elif defined(_SKG_GL_LOAD_EGL)
	int32_t result = gl_init_egl();
#elif defined(_SKG_GL_LOAD_GLX)
	int32_t result = gl_init_glx();
#elif defined(_SKG_GL_LOAD_EMSCRIPTEN)
	int32_t result = gl_init_emscripten();
#endif
	if (!result)
		return result;

	// Load OpenGL function pointers
#ifdef _SKG_GL_MAKE_FUNCTIONS
	gl_load_extensions();
#endif

	gl_adapter_name = glGetString(GL_RENDERER);
	skg_logf(skg_log_info, "Using OpenGL: %s", glGetString(GL_VERSION));
	skg_logf(skg_log_info, "Device: %s", gl_adapter_name);

#if !defined(NDEBUG) && !defined(_SKG_GL_WEB)
	skg_log(skg_log_info, "Debug info enabled.");
	// Set up debug info for development
	glEnable(GL_DEBUG_OUTPUT);
	glEnable(GL_DEBUG_OUTPUT_SYNCHRONOUS);
	glDebugMessageCallback([](uint32_t source, uint32_t type, uint32_t id, uint32_t severity, int32_t length, const char *message, const void *userParam) {
		if (id == 0x7fffffff) return;

		const char *src = "OTHER";
		switch (source) {
		case 0x8246: src = "API"; break;
		case 0x8247: src = "WINDOW SYSTEM"; break;
		case 0x8248: src = "SHADER COMPILER"; break;
		case 0x8249: src = "THIRD PARTY"; break;
		case 0x824A: src = "APPLICATION"; break;
		case 0x824B: src = "OTHER"; break;
		}

		const char *type_str = "OTHER";
		switch (type) {
		case 0x824C: type_str = "ERROR"; break;
		case 0x824D: type_str = "DEPRECATED_BEHAVIOR"; break;
		case 0x824E: type_str = "UNDEFINED_BEHAVIOR"; break;
		case 0x824F: type_str = "PORTABILITY"; break;
		case 0x8250: type_str = "PERFORMANCE"; break;
		case 0x8268: type_str = "MARKER"; break;
		case 0x8251: type_str = "OTHER"; break;
		}

		char msg[1024];
		snprintf(msg, sizeof(msg), "%s/%s - 0x%x - %s", src, type_str, id, message);

		switch (severity) {
		case GL_DEBUG_SEVERITY_NOTIFICATION: break;
		case GL_DEBUG_SEVERITY_LOW:    skg_log(skg_log_info,     msg); break;
		case GL_DEBUG_SEVERITY_MEDIUM: skg_log(skg_log_warning,  msg); break;
		case GL_DEBUG_SEVERITY_HIGH:   skg_log(skg_log_critical, msg); break;
		}
	}, nullptr);
#endif // !defined(NDEBUG) && !defined(_SKG_GL_WEB)
	
	// Some default behavior
	glEnable   (GL_DEPTH_TEST);  
	glEnable   (GL_CULL_FACE);
	glCullFace (GL_BACK);
	glBlendFunc(GL_SRC_ALPHA, GL_ONE_MINUS_SRC_ALPHA); 
#ifdef _SKG_GL_DESKTOP
	glEnable   (GL_TEXTURE_CUBE_MAP_SEAMLESS);
#endif
	
	return 1;
}

///////////////////////////////////////////

void skg_shutdown() {
#if defined(_SKG_GL_LOAD_WGL)
	wglMakeCurrent(NULL, NULL);
	ReleaseDC(gl_hwnd, gl_hdc);
	wglDeleteContext(gl_hrc);
#elif defined(_SKG_GL_LOAD_EGL)
	if (egl_display != EGL_NO_DISPLAY) {
		eglMakeCurrent(egl_display, EGL_NO_SURFACE, EGL_NO_SURFACE, EGL_NO_CONTEXT);
		if (egl_context != EGL_NO_CONTEXT) eglDestroyContext(egl_display, egl_context);
		eglTerminate(egl_display);
	}
	egl_display = EGL_NO_DISPLAY;
	egl_context = EGL_NO_CONTEXT;
#endif
}

///////////////////////////////////////////

void skg_draw_begin() {
}

///////////////////////////////////////////

void skg_tex_target_bind(skg_tex_t *render_target) {
	gl_active_rendertarget = render_target;
	gl_current_framebuffer = render_target == nullptr ? 0 : render_target->_framebuffer;

	glBindFramebuffer(GL_FRAMEBUFFER, gl_current_framebuffer);
	if (render_target) {
		glViewport(0, 0, render_target->width, render_target->height);
	} else {
		glViewport(0, 0, gl_active_width, gl_active_height);
	}

#ifndef _SKG_GL_WEB
	if (render_target == nullptr || render_target->format == skg_tex_fmt_rgba32 || render_target->format == skg_tex_fmt_bgra32) {
		glEnable(GL_FRAMEBUFFER_SRGB);
	} else {
		glDisable(GL_FRAMEBUFFER_SRGB);
	}
#endif
}

///////////////////////////////////////////

void skg_target_clear(bool depth, const float *clear_color_4) {
	uint32_t clear_mask = 0;
	if (depth) {
		clear_mask = GL_DEPTH_BUFFER_BIT;
		// If DepthMask is false, glClear won't clear depth
		glDepthMask(true);
	}
	if (clear_color_4) {
		clear_mask = clear_mask | GL_COLOR_BUFFER_BIT;
		glClearColor(clear_color_4[0], clear_color_4[1], clear_color_4[2], clear_color_4[3]);
	}

	glClear(clear_mask);
}

///////////////////////////////////////////

skg_tex_t *skg_tex_target_get() {
	return gl_active_rendertarget;
}

///////////////////////////////////////////

skg_platform_data_t skg_get_platform_data() {
	skg_platform_data_t result = {};
#if   defined(_SKG_GL_LOAD_WGL)
	result._gl_hdc = gl_hdc;
	result._gl_hrc = gl_hrc;
#elif defined(_SKG_GL_LOAD_EGL)
	result._egl_display = egl_display;
	result._egl_config  = egl_config;
	result._egl_context = egl_context;
#elif defined(_SKG_GL_LOAD_GLX)
	result._x_display     = xDisplay;
	result._visual_id     = &visualInfo->visualid;
	result._glx_fb_config = glxFBConfig;
	result._glx_drawable  = &glxDrawable;
	result._glx_context   = glxContext;
#endif
	return result;
}

///////////////////////////////////////////

bool skg_capability(skg_cap_ capability) {
	bool (*check_ext)(const char *name) = [](const char *name) {
		int32_t ct;
		glGetIntegerv(GL_NUM_EXTENSIONS, &ct);
		for (int32_t i = 0; i < ct; i++) {
			if (strcmp(name, (const char *)glGetStringi(GL_EXTENSIONS, i)) == 0)
				return true;
		}
		return false;
	};

	switch (capability) {
	case skg_cap_tex_layer_select: return check_ext("GL_AMD_vertex_shader_layer");
	case skg_cap_wireframe:
#ifdef _SKG_GL_WEB
		return false;
#else
#pragma clang diagnostic push
		// On some platforms, glPolygonMode is a function and not a function pointer, so glPolygonMode != nullptr is trivially true, and Clang wants to warn us about that. This isn't an actual problem, so let's suppress that warning.
#pragma clang diagnostic ignored "-Wtautological-pointer-compare"
		return glPolygonMode != nullptr;
#pragma clang diagnostic pop
#endif
	default: return false;
	}
}

///////////////////////////////////////////

void skg_draw(int32_t index_start, int32_t index_base, int32_t index_count, int32_t instance_count) {
#ifdef _SKG_GL_WEB
	glDrawElementsInstanced(GL_TRIANGLES, index_count, GL_UNSIGNED_INT, (void*)(index_start*sizeof(uint32_t)), instance_count);
#else
	glDrawElementsInstancedBaseVertex(GL_TRIANGLES, index_count, GL_UNSIGNED_INT, (void*)(index_start*sizeof(uint32_t)), instance_count, index_base);
#endif
}

///////////////////////////////////////////

void skg_compute(uint32_t thread_count_x, uint32_t thread_count_y, uint32_t thread_count_z) {
	glDispatchCompute(thread_count_x, thread_count_y, thread_count_z);
}

///////////////////////////////////////////

void skg_viewport(const int32_t *xywh) {
	glViewport(xywh[0], xywh[1], xywh[2], xywh[3]);
}

///////////////////////////////////////////

void skg_viewport_get(int32_t *out_xywh) {
	glGetIntegerv(GL_VIEWPORT, out_xywh);
}

///////////////////////////////////////////

void skg_scissor(const int32_t *xywh) {
	int32_t viewport[4];
	skg_viewport_get(viewport);
	glScissor(xywh[0], (viewport[3]-xywh[1])-xywh[3], xywh[2], xywh[3]);
}

///////////////////////////////////////////

skg_buffer_t skg_buffer_create(const void *data, uint32_t size_count, uint32_t size_stride, skg_buffer_type_ type, skg_use_ use) {
	skg_buffer_t result = {};
	result.use     = use;
	result.type    = type;
	result.stride  = size_stride;
	result._target = skg_buffer_type_to_gl(type);

	glGenBuffers(1, &result._buffer);
	glBindBuffer(result._target, result._buffer);
	glBufferData(result._target, size_count * size_stride, data, use == skg_use_static ? GL_STATIC_DRAW : GL_DYNAMIC_DRAW);

	return result;
}

///////////////////////////////////////////

void skg_buffer_name(skg_buffer_t *buffer, const char* name) {
	if (buffer->_buffer != 0)
		glObjectLabel(GL_BUFFER, buffer->_buffer, (uint32_t)strlen(name), name);
}

///////////////////////////////////////////

bool skg_buffer_is_valid(const skg_buffer_t *buffer) {
	return buffer->_buffer != 0;
}

///////////////////////////////////////////

void skg_buffer_set_contents(skg_buffer_t *buffer, const void *data, uint32_t size_bytes) {
	if (buffer->use != skg_use_dynamic) {
		skg_log(skg_log_warning, "Attempting to dynamically set contents of a static buffer!");
		return;
	}

	glBindBuffer   (buffer->_target, buffer->_buffer);
	glBufferSubData(buffer->_target, 0, size_bytes, data);
}

///////////////////////////////////////////

void skg_buffer_bind(const skg_buffer_t *buffer, skg_bind_t bind, uint32_t offset) {
	if (buffer->type == skg_buffer_type_constant || buffer->type == skg_buffer_type_compute)
		glBindBufferBase(buffer->_target, bind.slot, buffer->_buffer);
	else if (buffer->type == skg_buffer_type_vertex) {
#ifdef _SKG_GL_WEB
		glBindBuffer(buffer->_target, buffer->_buffer);
#else
		glBindVertexBuffer(bind.slot, buffer->_buffer, offset, buffer->stride);
#endif
	} else
		glBindBuffer(buffer->_target, buffer->_buffer);
}

///////////////////////////////////////////

void skg_buffer_clear(skg_bind_t bind) {
	if (bind.stage_bits == skg_stage_compute) {
		if (bind.register_type == skg_register_constant)
			glBindBufferBase(GL_UNIFORM_BUFFER, bind.slot, 0);
		if (bind.register_type == skg_register_readwrite)
			glBindBufferBase(GL_SHADER_STORAGE_BUFFER, bind.slot, 0);
	}
}

///////////////////////////////////////////

void skg_buffer_destroy(skg_buffer_t *buffer) {
	uint32_t buffer_list[] = { buffer->_buffer };
	glDeleteBuffers(1, buffer_list);
	*buffer = {};
}

///////////////////////////////////////////

skg_mesh_t skg_mesh_create(const skg_buffer_t *vert_buffer, const skg_buffer_t *ind_buffer) {
	skg_mesh_t result = {};
	skg_mesh_set_verts(&result, vert_buffer);
	skg_mesh_set_inds (&result, ind_buffer);

	return result;
}

///////////////////////////////////////////

void skg_mesh_name(skg_mesh_t *mesh, const char* name) {
	char postfix_name[256];
	if (mesh->_vert_buffer != 0) {
		snprintf(postfix_name, sizeof(postfix_name), "%s_verts", name);
		glObjectLabel(GL_BUFFER, mesh->_vert_buffer,  (uint32_t)strlen(postfix_name), postfix_name);
	}
	if (mesh->_ind_buffer != 0) {
		snprintf(postfix_name, sizeof(postfix_name), "%s_inds", name);
		glObjectLabel(GL_BUFFER, mesh->_ind_buffer,  (uint32_t)strlen(postfix_name), postfix_name);
	}
}

///////////////////////////////////////////

void skg_mesh_set_verts(skg_mesh_t *mesh, const skg_buffer_t *vert_buffer) {
	mesh->_vert_buffer = vert_buffer ? vert_buffer->_buffer : 0;
	if (mesh->_vert_buffer != 0) {
		if (mesh->_layout != 0) {
			glDeleteVertexArrays(1, &mesh->_layout);
			mesh->_layout = 0;
		}

		glBindBuffer(GL_ARRAY_BUFFER, mesh->_vert_buffer);

		// Create a vertex layout
		glGenVertexArrays(1, &mesh->_layout);
		glBindVertexArray(mesh->_layout);
		// enable the vertex data for the shader
		glEnableVertexAttribArray(0);
		glEnableVertexAttribArray(1);
		glEnableVertexAttribArray(2);
		glEnableVertexAttribArray(3);
		// tell the shader how our vertex data binds to the shader inputs
		glVertexAttribPointer(0, 3, GL_FLOAT,         0, sizeof(skg_vert_t), nullptr);
		glVertexAttribPointer(1, 3, GL_FLOAT,         0, sizeof(skg_vert_t), (void*)(sizeof(float) * 3));
		glVertexAttribPointer(2, 2, GL_FLOAT,         0, sizeof(skg_vert_t), (void*)(sizeof(float) * 6));
		glVertexAttribPointer(3, 4, GL_UNSIGNED_BYTE, 1, sizeof(skg_vert_t), (void*)(sizeof(float) * 8));
	}
}

///////////////////////////////////////////

void skg_mesh_set_inds(skg_mesh_t *mesh, const skg_buffer_t *ind_buffer) {
	mesh->_ind_buffer = ind_buffer ? ind_buffer->_buffer : 0;
}

///////////////////////////////////////////

void skg_mesh_bind(const skg_mesh_t *mesh) {
	glBindVertexArray(mesh->_layout);
	glBindBuffer(GL_ARRAY_BUFFER,         mesh->_vert_buffer);
	glBindBuffer(GL_ELEMENT_ARRAY_BUFFER, mesh->_ind_buffer );
}

///////////////////////////////////////////

void skg_mesh_destroy(skg_mesh_t *mesh) {
	uint32_t vao_list[] = {mesh->_layout};
	glDeleteVertexArrays(1, vao_list);
	*mesh = {};
}

///////////////////////////////////////////
// skg_shader_t                          //
///////////////////////////////////////////

skg_shader_stage_t skg_shader_stage_create(const void *file_data, size_t shader_size, skg_stage_ type) {
	const char *file_chars = (const char *)file_data;

	skg_shader_stage_t result = {}; 
	result.type = type;

	// Include terminating character
	if (shader_size > 0 && file_chars[shader_size-1] != '\0')
		shader_size += 1;

	uint32_t gl_type = 0;
	switch (type) {
	case skg_stage_pixel:   gl_type = GL_FRAGMENT_SHADER; break;
	case skg_stage_vertex:  gl_type = GL_VERTEX_SHADER;   break;
	case skg_stage_compute: gl_type = GL_COMPUTE_SHADER;  break;
	}

	// Convert the prefix if it doesn't match the GL version we're using
#if   defined(_SKG_GL_ES)
	const char   *prefix_gl      = "#version 320 es";
#elif defined(_SKG_GL_DESKTOP)
	const char   *prefix_gl      = "#version 450";
#elif defined(_SKG_GL_WEB)
	const char   *prefix_gl      = "#version 300 es";
#endif
	const size_t  prefix_gl_size = strlen(prefix_gl);
	char         *final_data = (char*)file_chars;
	bool          needs_free = false;

	if (shader_size >= prefix_gl_size && memcmp(prefix_gl, file_chars, prefix_gl_size) != 0) {
		const char *end = file_chars;
		while (*end != '\n' && *end != '\r' && *end != '\0') end++;
		size_t version_size = end - file_chars;

		final_data = (char*)malloc(sizeof(char) * ((shader_size-version_size)+prefix_gl_size));
		memcpy(final_data, prefix_gl, prefix_gl_size);
		memcpy(&final_data[prefix_gl_size], &file_chars[version_size], shader_size - version_size);
		needs_free = true;
	}

	// create and compile the vertex shader
	result._shader = glCreateShader(gl_type);
	try {
		glShaderSource (result._shader, 1, &final_data, NULL);
		glCompileShader(result._shader);
	} catch (...) {
		// Some GL drivers have a habit of crashing during shader compile.
		const char *stage_name = "";
		switch (type) {
			case skg_stage_pixel:   stage_name = "Pixel";   break;
			case skg_stage_vertex:  stage_name = "Vertex";  break;
			case skg_stage_compute: stage_name = "Compute"; break; }
		skg_logf(skg_log_warning, "%s shader compile exception", stage_name);
		glDeleteShader(result._shader);
		result._shader = 0;
		if (needs_free)
			free(final_data);
		return result;
	}

	// check for errors?
	int32_t err, length;
	glGetShaderiv(result._shader, GL_COMPILE_STATUS, &err);
	if (err == 0) {
		char *log;

		glGetShaderiv(result._shader, GL_INFO_LOG_LENGTH, &length);
		log = (char*)malloc(length);
		glGetShaderInfoLog(result._shader, length, &err, log);

		skg_logf(skg_log_warning, "Unable to compile shader: ", log);
		free(log);

		glDeleteShader(result._shader);
		result._shader = 0;
	}
	if (needs_free)
		free(final_data);

	return result;
}

///////////////////////////////////////////

void skg_shader_stage_destroy(skg_shader_stage_t *shader) {
	//glDeleteShader(shader->shader);
	*shader = {};
}

///////////////////////////////////////////

skg_shader_t skg_shader_create_manual(skg_shader_meta_t *meta, skg_shader_stage_t v_shader, skg_shader_stage_t p_shader, skg_shader_stage_t c_shader) {
	if (v_shader._shader == 0 && p_shader._shader == 0 && c_shader._shader == 0) {
		skg_logf(skg_log_warning, "Shader '%s' has no valid stages!", meta->name);
		return {};
	}

	skg_shader_t result = {};
	result.meta     = meta;
	result._vertex  = v_shader._shader;
	result._pixel   = p_shader._shader;
	result._compute = c_shader._shader;
	skg_shader_meta_reference(result.meta);

	result._program = glCreateProgram();
	if (result._vertex)  glAttachShader(result._program, result._vertex);
	if (result._pixel)   glAttachShader(result._program, result._pixel);
	if (result._compute) glAttachShader(result._program, result._compute);
	try {
		glLinkProgram(result._program);
	} catch (...) {
		// Some GL drivers have a habit of crashing during shader compile.
		skg_logf(skg_log_warning, "Shader link exception in %s:", meta->name);
		glDeleteProgram(result._program);
		result._program = 0;
		return result;
	}

	// check for errors?
	int32_t err, length;
	glGetProgramiv(result._program, GL_LINK_STATUS, &err);
	if (err == 0) {
		char *log;

		glGetProgramiv(result._program, GL_INFO_LOG_LENGTH, &length);
		log = (char*)malloc(length);
		glGetProgramInfoLog(result._program, length, &err, log);

		skg_logf(skg_log_warning, "Unable to link %s:", meta->name);
		skg_log(skg_log_warning, log);
		free(log);

		glDeleteProgram(result._program);
		result._program = 0;
	} else {
#ifdef _SKG_GL_WEB
		for (size_t i = 0; i < meta->buffer_count; i++) {
			char t_name[64];
			snprintf(t_name, 64, "%s", meta->buffers[i].name);
			// $Global is a near universal buffer name, we need to scrape the
			// '$' character out.
			char *pr = t_name;
			while (*pr) {
				if (*pr == '$')
					*pr = '_';
				pr++;
			}

			uint32_t slot = glGetUniformBlockIndex(result._program, t_name);
			glUniformBlockBinding(result._program, slot, meta->buffers[i].bind.slot);

			if (slot == GL_INVALID_INDEX) {
				skg_logf(skg_log_warning, "Couldn't find uniform block index for: %s", meta->buffers[i].name);
			}
		}
		glUseProgram(result._program);
		for (size_t i = 0; i < meta->resource_count; i++) {
			uint32_t loc = glGetUniformLocation(result._program, meta->resources[i].name);
			glUniform1i(loc , meta->resources[i].bind.slot);
		}
#endif
	}

	return result;
}

///////////////////////////////////////////

void skg_shader_name(skg_shader_t *shader, const char* name) {
	char postfix_name[256];
	if (shader->_program != 0) {
		snprintf(postfix_name, sizeof(postfix_name), "%s_program", name);
		glObjectLabel(GL_PROGRAM, shader->_program, (uint32_t)strlen(postfix_name), postfix_name);
	}
	if (shader->_compute != 0) {
		snprintf(postfix_name, sizeof(postfix_name), "%s_cs", name);
		glObjectLabel(GL_SHADER, shader->_compute, (uint32_t)strlen(postfix_name), postfix_name);
	}
	if (shader->_pixel != 0) {
		snprintf(postfix_name, sizeof(postfix_name), "%s_ps", name);
		glObjectLabel(GL_SHADER, shader->_pixel, (uint32_t)strlen(postfix_name), postfix_name);
	}
	if (shader->_vertex != 0) {
		snprintf(postfix_name, sizeof(postfix_name), "%s_vs", name);
		glObjectLabel(GL_SHADER, shader->_vertex, (uint32_t)strlen(postfix_name), postfix_name);
	}
}

///////////////////////////////////////////

void skg_shader_compute_bind(const skg_shader_t *shader) {
	if (shader) glUseProgram(shader->_program);
	else        glUseProgram(0);
}

///////////////////////////////////////////

bool skg_shader_is_valid(const skg_shader_t *shader) {
	return shader->meta
		&& shader->_program;
}

///////////////////////////////////////////

void skg_shader_destroy(skg_shader_t *shader) {
	skg_shader_meta_release(shader->meta);
	glDeleteProgram(shader->_program);
	glDeleteShader (shader->_vertex);
	glDeleteShader (shader->_pixel);
	*shader = {};
}

///////////////////////////////////////////
// skg_pipeline                          //
///////////////////////////////////////////

skg_pipeline_t skg_pipeline_create(skg_shader_t *shader) {
	skg_pipeline_t result = {};
	result.transparency = skg_transparency_none;
	result.cull         = skg_cull_back;
	result.wireframe    = false;
	result.depth_test   = skg_depth_test_less;
	result.depth_write  = true;
	result.meta         = shader->meta;
	result._shader      = *shader;
	skg_shader_meta_reference(result._shader.meta);

	return result;
}

///////////////////////////////////////////

void skg_pipeline_name(skg_pipeline_t *pipeline, const char* name) {
}

///////////////////////////////////////////

void skg_pipeline_bind(const skg_pipeline_t *pipeline) {
	glUseProgram(pipeline->_shader._program);
	
	switch (pipeline->transparency) {
	case skg_transparency_blend:
		glEnable(GL_BLEND);
		glBlendFunc(GL_SRC_ALPHA, GL_ONE_MINUS_SRC_ALPHA);
		glBlendEquationSeparate(GL_FUNC_ADD, GL_MAX);
		break;
	case skg_transparency_add:
		glEnable(GL_BLEND);
		glBlendFunc(GL_ONE, GL_ONE);
		glBlendEquationSeparate(GL_FUNC_ADD, GL_FUNC_ADD);
		break;
	case skg_transparency_none:
		glDisable(GL_BLEND);
		break;
	}

	switch (pipeline->cull) {
	case skg_cull_back: {
		glEnable  (GL_CULL_FACE);
		glCullFace(GL_BACK);
	} break;
	case skg_cull_front: {
		glEnable  (GL_CULL_FACE);
		glCullFace(GL_FRONT);
	} break;
	case skg_cull_none: {
		glDisable(GL_CULL_FACE);
	} break;
	}

	if (pipeline->depth_test != skg_depth_test_always)
		 glEnable (GL_DEPTH_TEST);
	else glDisable(GL_DEPTH_TEST);

	if (pipeline->scissor) glEnable (GL_SCISSOR_TEST);
	else                   glDisable(GL_SCISSOR_TEST);

	glDepthMask(pipeline->depth_write);
	switch (pipeline->depth_test) {
	case skg_depth_test_always:        glDepthFunc(GL_ALWAYS);   break;
	case skg_depth_test_equal:         glDepthFunc(GL_EQUAL);    break;
	case skg_depth_test_greater:       glDepthFunc(GL_GREATER);  break;
	case skg_depth_test_greater_or_eq: glDepthFunc(GL_GEQUAL);   break;
	case skg_depth_test_less:          glDepthFunc(GL_LESS);     break;
	case skg_depth_test_less_or_eq:    glDepthFunc(GL_LEQUAL);   break;
	case skg_depth_test_never:         glDepthFunc(GL_NEVER);    break;
	case skg_depth_test_not_equal:     glDepthFunc(GL_NOTEQUAL); break; }
	
#ifdef _SKG_GL_DESKTOP
	if (pipeline->wireframe) {
		glPolygonMode(GL_FRONT_AND_BACK, GL_LINE);
	} else {
		glPolygonMode(GL_FRONT_AND_BACK, GL_FILL);
	}
#endif
}

///////////////////////////////////////////

void skg_pipeline_set_transparency(skg_pipeline_t *pipeline, skg_transparency_ transparency) {
	pipeline->transparency = transparency;
}

///////////////////////////////////////////

void skg_pipeline_set_cull(skg_pipeline_t *pipeline, skg_cull_ cull) {
	pipeline->cull = cull;
}

///////////////////////////////////////////

void skg_pipeline_set_wireframe(skg_pipeline_t *pipeline, bool wireframe) {
	pipeline->wireframe = wireframe;
}

///////////////////////////////////////////

void skg_pipeline_set_depth_write(skg_pipeline_t *pipeline, bool write) {
	pipeline->depth_write = write;
}

///////////////////////////////////////////

void skg_pipeline_set_depth_test (skg_pipeline_t *pipeline, skg_depth_test_ test) {
	pipeline->depth_test = test;
}

///////////////////////////////////////////

void skg_pipeline_set_scissor(skg_pipeline_t *pipeline, bool enable) {
	pipeline->scissor = enable;

}

///////////////////////////////////////////

skg_transparency_ skg_pipeline_get_transparency(const skg_pipeline_t *pipeline) {
	return pipeline->transparency;
}

///////////////////////////////////////////

skg_cull_ skg_pipeline_get_cull(const skg_pipeline_t *pipeline) {
	return pipeline->cull;
}

///////////////////////////////////////////

bool skg_pipeline_get_wireframe(const skg_pipeline_t *pipeline) {
	return pipeline->wireframe;
}

///////////////////////////////////////////

bool skg_pipeline_get_depth_write(const skg_pipeline_t *pipeline) {
	return pipeline->depth_write;
}

///////////////////////////////////////////

skg_depth_test_ skg_pipeline_get_depth_test(const skg_pipeline_t *pipeline) {
	return pipeline->depth_test;
}

///////////////////////////////////////////

bool skg_pipeline_get_scissor(const skg_pipeline_t *pipeline) {
	return pipeline->scissor;
}

///////////////////////////////////////////

void skg_pipeline_destroy(skg_pipeline_t *pipeline) {
	skg_shader_meta_release(pipeline->_shader.meta);
	*pipeline = {};
}

///////////////////////////////////////////

skg_swapchain_t skg_swapchain_create(void *hwnd, skg_tex_fmt_ format, skg_tex_fmt_ depth_format, int32_t requested_width, int32_t requested_height) {
	skg_swapchain_t result = {};

#if defined(_SKG_GL_LOAD_WGL)
	result._hwnd  = hwnd;
	result._hdc   = GetDC((HWND)hwnd);
	result.width  = requested_width;
	result.height = requested_height;

	// Find a pixel format
	const int format_attribs[] = {
		WGL_DRAW_TO_WINDOW_ARB, true,
		WGL_SUPPORT_OPENGL_ARB, true,
		WGL_DOUBLE_BUFFER_ARB,  true,
		WGL_ACCELERATION_ARB,   WGL_FULL_ACCELERATION_ARB,
		WGL_PIXEL_TYPE_ARB,     WGL_TYPE_RGBA_ARB,
		WGL_COLOR_BITS_ARB,     32,
		WGL_DEPTH_BITS_ARB,     24,
		WGL_STENCIL_BITS_ARB,   8,
		WGL_SAMPLE_BUFFERS_ARB, 1,
		WGL_SAMPLES_ARB,        4,
		0 };

	int  pixel_format = 0;
	UINT num_formats  = 0;
	if (!wglChoosePixelFormatARB((HDC)result._hdc, format_attribs, nullptr, 1, &pixel_format, &num_formats)) {
		skg_log(skg_log_critical, "Couldn't find pixel format!");
		result = {};
		return result;
	}

	PIXELFORMATDESCRIPTOR format_desc = { sizeof(PIXELFORMATDESCRIPTOR) };
	DescribePixelFormat((HDC)result._hdc, pixel_format, sizeof(format_desc), &format_desc);
	if (!SetPixelFormat((HDC)result._hdc, pixel_format, &format_desc)) {
		skg_log(skg_log_critical, "Couldn't set pixel format!");
		result = {};
		return result;
	}
#elif defined(_SKG_GL_LOAD_EGL)
	EGLint attribs[] = { 
		EGL_GL_COLORSPACE_KHR, EGL_GL_COLORSPACE_SRGB_KHR,
		EGL_NONE };
	result._egl_surface = eglCreateWindowSurface(egl_display, egl_config, (EGLNativeWindowType)hwnd, attribs);
	if (eglGetError() != EGL_SUCCESS) skg_log(skg_log_critical, "Err eglCreateWindowSurface");

	eglQuerySurface(egl_display, result._egl_surface, EGL_WIDTH,  &result.width );
	eglQuerySurface(egl_display, result._egl_surface, EGL_HEIGHT, &result.height);
#elif defined(_SKG_GL_LOAD_GLX)
	result._x_window = hwnd;
	result.width  = requested_width;
	result.height = requested_height;
#else
	int32_t viewport[4];
	glGetIntegerv(GL_VIEWPORT, viewport);
	result.width  = viewport[2];
	result.height = viewport[3];
#endif

#if defined(_SKG_GL_WEB) && defined(SKG_MANUAL_SRGB)
	const char *vs = R"_(#version 300 es
layout(location = 0) in vec4 in_var_SV_POSITION;
layout(location = 1) in vec3 in_var_NORMAL;
layout(location = 2) in vec2 in_var_TEXCOORD0;
layout(location = 3) in vec4 in_var_COLOR;

out vec2 fs_var_TEXCOORD0;

void main() {
    gl_Position = in_var_SV_POSITION;
    fs_var_TEXCOORD0 = in_var_TEXCOORD0;
})_";
	const char *ps = R"_(#version 300 es
precision mediump float;
precision highp int;

uniform highp sampler2D tex;

in highp vec2 fs_var_TEXCOORD0;
layout(location = 0) out highp vec4 out_var_SV_TARGET;

void main() {
	vec4 color = texture(tex, fs_var_TEXCOORD0);
    out_var_SV_TARGET = vec4(pow(color.xyz, vec3(1.0 / 2.2)), color.w);
})_";

	skg_shader_meta_t *meta = (skg_shader_meta_t *)malloc(sizeof(skg_shader_meta_t));
	*meta = {};
	meta->resource_count = 1;
	meta->resources = (skg_shader_resource_t*)malloc(sizeof(skg_shader_resource_t));
	meta->resources[0].bind = { 0, skg_stage_pixel };
	strcpy(meta->resources[0].name, "tex");
	meta->resources[0].name_hash = skg_hash(meta->resources[0].name);

	skg_shader_stage_t v_stage = skg_shader_stage_create(vs, strlen(vs), skg_stage_vertex);
	skg_shader_stage_t p_stage = skg_shader_stage_create(ps, strlen(ps), skg_stage_pixel);
	result._convert_shader = skg_shader_create_manual(meta, v_stage, p_stage, {});
	result._convert_pipe   = skg_pipeline_create(&result._convert_shader);

	result._surface = skg_tex_create(skg_tex_type_rendertarget, skg_use_static, skg_tex_fmt_rgba32_linear, skg_mip_none);
	skg_tex_set_contents(&result._surface, nullptr, result.width, result.height);

	result._surface_depth = skg_tex_create(skg_tex_type_depth, skg_use_static, depth_format, skg_mip_none);
	skg_tex_set_contents(&result._surface_depth, nullptr, result.width, result.height);
	skg_tex_attach_depth(&result._surface, &result._surface_depth);

	skg_vert_t quad_verts[] = { 
		{ {-1, 1,0}, {0,0,1}, {0,1}, {255,255,255,255} },
		{ { 1, 1,0}, {0,0,1}, {1,1}, {255,255,255,255} },
		{ { 1,-1,0}, {0,0,1}, {1,0}, {255,255,255,255} },
		{ {-1,-1,0}, {0,0,1}, {0,0}, {255,255,255,255} } };
	uint32_t quad_inds[] = { 2,1,0, 3,2,0 };
	result._quad_vbuff = skg_buffer_create(quad_verts, 4, sizeof(skg_vert_t), skg_buffer_type_vertex, skg_use_static);
	result._quad_ibuff = skg_buffer_create(quad_inds,  6, sizeof(uint32_t  ), skg_buffer_type_index,  skg_use_static);
	result._quad_mesh  = skg_mesh_create(&result._quad_vbuff, &result._quad_ibuff);
#endif
	return result;
}

///////////////////////////////////////////

void skg_swapchain_resize(skg_swapchain_t *swapchain, int32_t width, int32_t height) {
	if (width == swapchain->width && height == swapchain->height)
		return;

	swapchain->width  = width;
	swapchain->height = height;

#ifdef _SKG_GL_WEB
	skg_tex_fmt_ color_fmt = swapchain->_surface.format;
	skg_tex_fmt_ depth_fmt = swapchain->_surface_depth.format;

	skg_tex_destroy(&swapchain->_surface);
	skg_tex_destroy(&swapchain->_surface_depth);

	swapchain->_surface = skg_tex_create(skg_tex_type_rendertarget, skg_use_static, color_fmt, skg_mip_none);
	skg_tex_set_contents(&swapchain->_surface, nullptr, swapchain->width, swapchain->height);

	swapchain->_surface_depth = skg_tex_create(skg_tex_type_depth, skg_use_static, depth_fmt, skg_mip_none);
	skg_tex_set_contents(&swapchain->_surface_depth, nullptr, swapchain->width, swapchain->height);
	skg_tex_attach_depth(&swapchain->_surface, &swapchain->_surface_depth);
#endif
}

///////////////////////////////////////////

void skg_swapchain_present(skg_swapchain_t *swapchain) {
#if   defined(_SKG_GL_LOAD_WGL)
	SwapBuffers((HDC)swapchain->_hdc);
#elif defined(_SKG_GL_LOAD_EGL)
	eglSwapBuffers(egl_display, swapchain->_egl_surface);
#elif defined(_SKG_GL_LOAD_GLX)
	glXSwapBuffers(xDisplay, (Drawable) swapchain->_x_window);
#elif defined(_SKG_GL_LOAD_EMSCRIPTEN) && defined(SKG_MANUAL_SRGB)
	float clear[4] = { 0,0,0,1 };
	skg_tex_target_bind(nullptr);
	skg_target_clear   (true, clear);
	skg_tex_bind      (&swapchain->_surface, {0, skg_stage_pixel});
	skg_mesh_bind     (&swapchain->_quad_mesh);
	skg_pipeline_bind (&swapchain->_convert_pipe);
	skg_draw          (0, 0, 6, 1);
#endif
}

///////////////////////////////////////////

void skg_swapchain_bind(skg_swapchain_t *swapchain) {
	gl_active_width  = swapchain->width;
	gl_active_height = swapchain->height;
#if   defined(_SKG_GL_LOAD_EMSCRIPTEN) && defined(SKG_MANUAL_SRGB)
	skg_tex_target_bind(&swapchain->_surface);
#elif defined(_SKG_GL_LOAD_WGL)
	wglMakeCurrent((HDC)swapchain->_hdc, gl_hrc);
	skg_tex_target_bind(nullptr);
#elif defined(_SKG_GL_LOAD_EGL)
	eglMakeCurrent(egl_display, swapchain->_egl_surface, swapchain->_egl_surface, egl_context);
	skg_tex_target_bind(nullptr);
#elif defined(_SKG_GL_LOAD_GLX)
	glXMakeCurrent(xDisplay, (Drawable)swapchain->_x_window, glxContext);
	skg_tex_target_bind(nullptr);
#endif
}

///////////////////////////////////////////

void skg_swapchain_destroy(skg_swapchain_t *swapchain) {
#if defined(_SKG_GL_LOAD_WGL)
	if (swapchain->_hdc != nullptr) {
		wglMakeCurrent(nullptr, nullptr);
		ReleaseDC((HWND)swapchain->_hwnd, (HDC)swapchain->_hdc);
		swapchain->_hwnd = nullptr;
		swapchain->_hdc  = nullptr;
	}
#elif defined(_SKG_GL_LOAD_EGL)
	eglMakeCurrent(egl_display, EGL_NO_SURFACE, EGL_NO_SURFACE, EGL_NO_CONTEXT);
	if (swapchain->_egl_surface != EGL_NO_SURFACE) eglDestroySurface(egl_display, swapchain->_egl_surface);
	swapchain->_egl_surface = EGL_NO_SURFACE;
#endif
}

///////////////////////////////////////////

skg_tex_t skg_tex_create_from_existing(void *native_tex, skg_tex_type_ type, skg_tex_fmt_ format, int32_t width, int32_t height, int32_t array_count) {
	skg_tex_t result = {};
	result.type        = type;
	result.use         = skg_use_static;
	result.mips        = skg_mip_none;
	result.format      = format;
	result.width       = width;
	result.height      = height;
	result.array_count = array_count;
	result._texture    = (uint32_t)(uint64_t)native_tex;
	result._format     = (uint32_t)skg_tex_fmt_to_native(result.format);
	result._target     = type == skg_tex_type_cubemap 
		? GL_TEXTURE_CUBE_MAP 
		: array_count > 1 
			? GL_TEXTURE_2D_ARRAY
			: GL_TEXTURE_2D;

	if (type == skg_tex_type_rendertarget) {
		glGenFramebuffers(1, &result._framebuffer);

		glBindFramebuffer(GL_FRAMEBUFFER, result._framebuffer);
		if (array_count != 1) {
#ifndef _SKG_GL_WEB
			glFramebufferTexture(GL_FRAMEBUFFER, GL_COLOR_ATTACHMENT0, result._texture, 0);
#else
			skg_log(skg_log_critical, "sk_gpu doesn't support array textures with WebGL?");
#endif
		} else {
			glFramebufferTexture2D(GL_FRAMEBUFFER, GL_COLOR_ATTACHMENT0, result._target, result._texture, 0);
		}
		glBindFramebuffer(GL_FRAMEBUFFER, gl_current_framebuffer);
	}
	
	return result;
}

///////////////////////////////////////////

skg_tex_t skg_tex_create_from_layer(void *native_tex, skg_tex_type_ type, skg_tex_fmt_ format, int32_t width, int32_t height, int32_t array_layer) {
	skg_tex_t result = {};
	result.type        = type;
	result.use         = skg_use_static;
	result.mips        = skg_mip_none;
	result.format      = format;
	result.width       = width;
	result.height      = height;
	result.array_count = 1;
	result.array_start = array_layer;
	result._texture    = (uint32_t)(uint64_t)native_tex;
	result._format     = (uint32_t)skg_tex_fmt_to_native(result.format);
	result._target     = type == skg_tex_type_cubemap 
		? GL_TEXTURE_CUBE_MAP
		: GL_TEXTURE_2D_ARRAY;

	if (type == skg_tex_type_rendertarget) {
		glGenFramebuffers(1, &result._framebuffer);
		glBindFramebuffer        (GL_FRAMEBUFFER, result._framebuffer);
		glFramebufferTextureLayer(GL_FRAMEBUFFER, GL_COLOR_ATTACHMENT0, result._texture, 0, array_layer);
		glBindFramebuffer        (GL_FRAMEBUFFER, gl_current_framebuffer);
	}

	return result;
}

///////////////////////////////////////////

skg_tex_t skg_tex_create(skg_tex_type_ type, skg_use_ use, skg_tex_fmt_ format, skg_mip_ mip_maps) {
	skg_tex_t result = {};
	result.type    = type;
	result.use     = use;
	result.format  = format;
	result.mips    = mip_maps;
	result._format = (uint32_t)skg_tex_fmt_to_native(result.format);
	result._target = type == skg_tex_type_cubemap 
		? GL_TEXTURE_CUBE_MAP 
		: GL_TEXTURE_2D;

	if      (use & skg_use_compute_read && use & skg_use_compute_write) result._access = GL_READ_WRITE;
	else if (use & skg_use_compute_read)                                result._access = GL_READ_ONLY;
	else if (use & skg_use_compute_write)                               result._access = GL_WRITE_ONLY;
	result._format = (uint32_t)skg_tex_fmt_to_native(result.format);

	glGenTextures(1, &result._texture);
	skg_tex_settings(&result, type == skg_tex_type_cubemap ? skg_tex_address_clamp : skg_tex_address_repeat, skg_tex_sample_linear, 1);

	if (type == skg_tex_type_rendertarget) {
		glGenFramebuffers(1, &result._framebuffer);
	}
	
	return result;
}

///////////////////////////////////////////

void skg_tex_name(skg_tex_t *tex, const char* name) {
	if (tex->_texture != 0)
		glObjectLabel(GL_TEXTURE, tex->_texture, (uint32_t)strlen(name), name);

	char postfix_name[256];
	if (tex->_framebuffer != 0) {
		snprintf(postfix_name, sizeof(postfix_name), "%s_framebuffer", name);
		// If the framebuffer hasn't been created, labeling it can error out,
		// binding it can force creation and fix that!
		glBindFramebuffer(GL_FRAMEBUFFER, tex->_framebuffer);
		glObjectLabel    (GL_FRAMEBUFFER, tex->_framebuffer, (uint32_t)strlen(postfix_name), postfix_name);
	}
}

///////////////////////////////////////////

bool skg_tex_is_valid(const skg_tex_t *tex) {
	return tex->_texture != 0;
}

///////////////////////////////////////////

void skg_tex_copy_to(const skg_tex_t *tex, skg_tex_t *destination) {
	if (destination->width != tex->width || destination->height != tex->height) {
		skg_tex_set_contents_arr(destination, nullptr, tex->array_count, tex->width, tex->height, tex->multisample);
	}

	glBindFramebuffer  (GL_FRAMEBUFFER, tex->_framebuffer);
	glBindTexture      (destination->_target, destination->_texture);
	glCopyTexSubImage2D(destination->_target, 0, 0,0,0,0,tex->width,tex->height);
}

///////////////////////////////////////////

void skg_tex_copy_to_swapchain(const skg_tex_t *tex, skg_swapchain_t *destination) {
	glBindFramebuffer(GL_READ_FRAMEBUFFER, tex->_framebuffer);
	glBindFramebuffer(GL_DRAW_FRAMEBUFFER, 0);
	glBlitFramebuffer(0,0,tex->width,tex->height,0,0,tex->width,tex->height,  GL_COLOR_BUFFER_BIT|GL_DEPTH_BUFFER_BIT|GL_STENCIL_BUFFER_BIT, GL_NEAREST);
}

///////////////////////////////////////////

void skg_tex_attach_depth(skg_tex_t *tex, skg_tex_t *depth) {
	if (tex->type == skg_tex_type_rendertarget) {
		uint32_t attach = depth->format == skg_tex_fmt_depthstencil 
			? GL_DEPTH_STENCIL_ATTACHMENT 
			: GL_DEPTH_ATTACHMENT;
		glBindFramebuffer(GL_FRAMEBUFFER, tex->_framebuffer);
		if (tex->_target == GL_TEXTURE_2D_ARRAY) {
			if (tex->array_count == 1) {
				glFramebufferTextureLayer(GL_FRAMEBUFFER, attach, depth->_texture, 0, tex->array_start);
			} else {
#ifndef _SKG_GL_WEB
				glFramebufferTexture(GL_FRAMEBUFFER, attach, depth->_texture, 0);
#else
				skg_log(skg_log_critical, "sk_gpu doesn't support array textures with WebGL?");
#endif
			}
		} else {
			glFramebufferTexture2D(GL_FRAMEBUFFER, attach, tex->_target, depth->_texture, 0);
		}
		glBindFramebuffer(GL_FRAMEBUFFER, gl_current_framebuffer);
	} else {
		skg_log(skg_log_warning, "Can't bind a depth texture to a non-rendertarget");
	}
}

///////////////////////////////////////////

void skg_tex_settings(skg_tex_t *tex, skg_tex_address_ address, skg_tex_sample_ sample, int32_t anisotropy) {
	if (!skg_tex_is_valid(tex)) return;

	glBindTexture(tex->_target, tex->_texture);

	uint32_t mode;
	switch (address) {
	case skg_tex_address_clamp:  mode = GL_CLAMP_TO_EDGE;   break;
	case skg_tex_address_repeat: mode = GL_REPEAT;          break;
	case skg_tex_address_mirror: mode = GL_MIRRORED_REPEAT; break;
	default: mode = GL_REPEAT;
	}

	uint32_t filter, min_filter;
	switch (sample) {
	case skg_tex_sample_linear:     filter = GL_LINEAR;  min_filter = tex->mips == skg_mip_generate ? GL_LINEAR_MIPMAP_LINEAR : GL_LINEAR; break; // Technically trilinear
	case skg_tex_sample_point:      filter = GL_NEAREST; min_filter = GL_NEAREST;                                                          break;
	case skg_tex_sample_anisotropic:filter = GL_LINEAR;  min_filter = tex->mips == skg_mip_generate ? GL_LINEAR_MIPMAP_LINEAR : GL_LINEAR; break;
	default: filter = GL_LINEAR; min_filter = GL_LINEAR;
	}

	glTexParameteri(tex->_target, GL_TEXTURE_WRAP_S, mode);
	glTexParameteri(tex->_target, GL_TEXTURE_WRAP_T, mode);
	if (tex->type == skg_tex_type_cubemap) {
		glTexParameteri(GL_TEXTURE_CUBE_MAP, GL_TEXTURE_WRAP_R, mode);
	}
	glTexParameteri(tex->_target, GL_TEXTURE_MIN_FILTER, min_filter);
	glTexParameteri(tex->_target, GL_TEXTURE_MAG_FILTER, filter    );
#ifdef _SKG_GL_DESKTOP
	glTexParameterf(tex->_target, GL_TEXTURE_MAX_ANISOTROPY_EXT, sample == skg_tex_sample_anisotropic ? anisotropy : 1.0f);
#endif
}

///////////////////////////////////////////

void skg_tex_set_contents(skg_tex_t *tex, const void *data, int32_t width, int32_t height) {
	const void *data_arr[1] = { data };
	return skg_tex_set_contents_arr(tex, data_arr, 1, width, height, 1);
}

///////////////////////////////////////////

void skg_tex_set_contents_arr(skg_tex_t *tex, const void **data_frames, int32_t data_frame_count, int32_t width, int32_t height, int32_t multisample) {
	tex->width       = width;
	tex->height      = height;
	tex->multisample = multisample;
	tex->array_count = data_frame_count;
	if (tex->type != skg_tex_type_cubemap && tex->array_count > 1)
		tex->_target = GL_TEXTURE_2D_ARRAY;

	glBindTexture(tex->_target, tex->_texture);

	tex->_format    = (uint32_t)skg_tex_fmt_to_native   (tex->format);
	uint32_t layout =           skg_tex_fmt_to_gl_layout(tex->format);
	uint32_t type   =           skg_tex_fmt_to_gl_type  (tex->format);
	if (tex->type == skg_tex_type_cubemap) {
		if (data_frame_count != 6) {
			skg_log(skg_log_warning, "Cubemaps need 6 data frames");
			return;
		}
		for (int32_t f = 0; f < 6; f++)
			glTexImage2D(GL_TEXTURE_CUBE_MAP_POSITIVE_X+f , 0, tex->_format, width, height, 0, layout, type, data_frames[f]);
	} else {
		glTexImage2D(GL_TEXTURE_2D, 0, tex->_format, width, height, 0, layout, type, data_frames == nullptr ? nullptr : data_frames[0]);
	}
	if (tex->mips == skg_mip_generate)
		glGenerateMipmap(tex->_target);

	if (tex->type == skg_tex_type_rendertarget) {
		glBindFramebuffer(GL_FRAMEBUFFER, tex->_framebuffer);
		if (tex->array_count != 1) {
#ifndef _SKG_GL_WEB
			glFramebufferTexture(GL_FRAMEBUFFER, GL_COLOR_ATTACHMENT0, tex->_texture, 0);
#else
			skg_log(skg_log_critical, "sk_gpu doesn't support array textures with WebGL?");
#endif
		} else {
			glFramebufferTexture2D(GL_FRAMEBUFFER, GL_COLOR_ATTACHMENT0, tex->_target, tex->_texture, 0);
		}
		glBindFramebuffer(GL_FRAMEBUFFER, gl_current_framebuffer);
	}
}

///////////////////////////////////////////

bool skg_tex_get_contents(skg_tex_t *tex, void *ref_data, size_t data_size) {
	return skg_tex_get_mip_contents_arr(tex, 0, 0, ref_data, data_size);
}

///////////////////////////////////////////

bool skg_tex_get_mip_contents(skg_tex_t *tex, int32_t mip_level, void *ref_data, size_t data_size) {
	return skg_tex_get_mip_contents_arr(tex, mip_level, 0, ref_data, data_size);
}

///////////////////////////////////////////

bool skg_tex_get_mip_contents_arr(skg_tex_t *tex, int32_t mip_level, int32_t arr_index, void *ref_data, size_t data_size) {
	// Double check on mips first
	int32_t mip_levels = tex->mips == skg_mip_generate ? (int32_t)skg_mip_count(tex->width, tex->height) : 1;
	if (mip_level != 0) {
		if (tex->mips != skg_mip_generate) {
			skg_log(skg_log_critical, "Can't get mip data from a texture with no mips!");
			return false;
		}
		if (mip_level >= mip_levels) {
			skg_log(skg_log_critical, "This texture doesn't have quite as many mip levels as you think.");
			return false;
		}
	}

	// Make sure we've been provided enough memory to hold this texture
	int32_t width       = 0;
	int32_t height      = 0;
	size_t  format_size = skg_tex_fmt_size(tex->format);
	skg_mip_dimensions(tex->width, tex->height, mip_level, &width, &height);

	if (data_size != (size_t)width * (size_t)height * format_size) {
		skg_log(skg_log_critical, "Insufficient buffer size for skg_tex_get_mip_contents_arr");
		return false;
	}

	int64_t layout = skg_tex_fmt_to_gl_layout(tex->format);
	glBindTexture (tex->_target, tex->_texture);

#if defined(_SKG_GL_WEB) || defined(_SKG_GL_ES)
	// Referenced from here:
	// https://stackoverflow.com/questions/53993820/opengl-es-2-0-android-c-glgetteximage-alternative
	uint32_t fbo = 0;
	glGenFramebuffers     (1, &fbo); 
	glBindFramebuffer     (GL_FRAMEBUFFER, fbo);
	if (tex->_target == GL_TEXTURE_CUBE_MAP) {
		glFramebufferTexture2D(GL_FRAMEBUFFER, GL_COLOR_ATTACHMENT0, GL_TEXTURE_CUBE_MAP_POSITIVE_X+arr_index, tex->_texture, mip_level);
	} else {
		glFramebufferTexture2D(GL_FRAMEBUFFER, GL_COLOR_ATTACHMENT0, tex->_target, tex->_texture, mip_level);
	}

	glReadPixels(0, 0, width, height, layout, skg_tex_fmt_to_gl_type(tex->format), ref_data);

	glBindFramebuffer   (GL_FRAMEBUFFER, 0);
	glDeleteFramebuffers(1, &fbo);
#else
	glBindTexture(tex->_target, tex->_texture);

	if (tex->_target == GL_TEXTURE_CUBE_MAP) {
		glGetTexImage(GL_TEXTURE_CUBE_MAP_POSITIVE_X+arr_index, mip_level, (uint32_t)layout, skg_tex_fmt_to_gl_type(tex->format), ref_data);
	} else {
		glGetTexImage(tex->_target, mip_level, (uint32_t)layout, skg_tex_fmt_to_gl_type(tex->format), ref_data);
	}
#endif

	uint32_t result = glGetError();
	if (result != 0) {
		char text[128];
		snprintf(text, 128, "skg_tex_get_mip_contents_arr error: %d", result);
		skg_log(skg_log_critical, text);
	}

	return result == 0;
}

///////////////////////////////////////////

void* skg_tex_get_native(const skg_tex_t* tex) {
	return (void*)((uint64_t)tex->_texture);
}

///////////////////////////////////////////

void skg_tex_bind(const skg_tex_t *texture, skg_bind_t bind) {
	if (bind.stage_bits & skg_stage_compute) {
#if !defined(_SKG_GL_WEB)
		glBindImageTexture(bind.slot, texture->_texture, 0, false, 0, texture->_access, (uint32_t)skg_tex_fmt_to_native( texture->format ));
#endif
	} else {
		glActiveTexture(GL_TEXTURE0 + bind.slot);
		glBindTexture(texture->_target, texture->_texture);
	}
}

///////////////////////////////////////////

void skg_tex_clear(skg_bind_t bind) {
}

///////////////////////////////////////////

void skg_tex_destroy(skg_tex_t *tex) {
	uint32_t tex_list[] = { tex->_texture     };
	uint32_t fb_list [] = { tex->_framebuffer };
	if (tex->_texture    ) glDeleteTextures    (1, tex_list);
	if (tex->_framebuffer) glDeleteFramebuffers(1, fb_list );  
	*tex = {};
}

///////////////////////////////////////////

uint32_t skg_buffer_type_to_gl(skg_buffer_type_ type) {
	switch (type) {
	case skg_buffer_type_vertex:   return GL_ARRAY_BUFFER;
	case skg_buffer_type_index:    return GL_ELEMENT_ARRAY_BUFFER;
	case skg_buffer_type_constant: return GL_UNIFORM_BUFFER;
	case skg_buffer_type_compute:  return GL_SHADER_STORAGE_BUFFER;
	default: return 0;
	}
}

///////////////////////////////////////////

int64_t skg_tex_fmt_to_native(skg_tex_fmt_ format) {
	switch (format) {
	case skg_tex_fmt_rgba32:        return GL_SRGB8_ALPHA8;
	case skg_tex_fmt_rgba32_linear: return GL_RGBA8;
	case skg_tex_fmt_bgra32:        return GL_RGBA8;
	case skg_tex_fmt_bgra32_linear: return GL_RGBA8;
	case skg_tex_fmt_rg11b10:       return GL_R11F_G11F_B10F;
	case skg_tex_fmt_rgb10a2:       return GL_RGB10_A2;
	case skg_tex_fmt_rgba64u:       return GL_RGBA16F;
	case skg_tex_fmt_rgba64s:       return GL_RGBA16F;
	case skg_tex_fmt_rgba64f:       return GL_RGBA16F;
	case skg_tex_fmt_rgba128:       return GL_RGBA32F;
	case skg_tex_fmt_depth16:       return GL_DEPTH_COMPONENT16;
	case skg_tex_fmt_depth32:       return GL_DEPTH_COMPONENT32F;
	case skg_tex_fmt_depthstencil:  return GL_DEPTH24_STENCIL8;
	case skg_tex_fmt_r8:            return GL_R8;
	case skg_tex_fmt_r16:           return GL_R16F;
	case skg_tex_fmt_r32:           return GL_R32F;
	default: return 0;
	}
}

///////////////////////////////////////////

skg_tex_fmt_ skg_tex_fmt_from_native(int64_t format) {
	switch (format) {
	case GL_SRGB8_ALPHA8:       return skg_tex_fmt_rgba32;
	case GL_RGBA8:              return skg_tex_fmt_rgba32_linear;
	case GL_R11F_G11F_B10F:     return skg_tex_fmt_rg11b10;
	case GL_RGB10_A2:           return skg_tex_fmt_rgb10a2;
	case GL_RGBA16UI:           return skg_tex_fmt_rgba64u;
	case GL_RGBA16I:            return skg_tex_fmt_rgba64s;
	case GL_RGBA16F:            return skg_tex_fmt_rgba64f;
	case GL_RGBA32F:            return skg_tex_fmt_rgba128;
	case GL_DEPTH_COMPONENT16:  return skg_tex_fmt_depth16;
	case GL_DEPTH_COMPONENT32F: return skg_tex_fmt_depth32;
	case GL_DEPTH24_STENCIL8:   return skg_tex_fmt_depthstencil;
	case GL_R8:                 return skg_tex_fmt_r8;
	case GL_R16UI:              return skg_tex_fmt_r16;
	case GL_R32F:               return skg_tex_fmt_r32;
	default: return skg_tex_fmt_none;
	}
}

///////////////////////////////////////////

uint32_t skg_tex_fmt_to_gl_layout(skg_tex_fmt_ format) {
	switch (format) {
	case skg_tex_fmt_rgba32:
	case skg_tex_fmt_rgba32_linear:
	case skg_tex_fmt_rgb10a2:
	case skg_tex_fmt_rgba64u:
	case skg_tex_fmt_rgba64s:
	case skg_tex_fmt_rgba64f:
	case skg_tex_fmt_rgba128:       return GL_RGBA;
	case skg_tex_fmt_rg11b10:       return GL_RGB;
	case skg_tex_fmt_bgra32:
	case skg_tex_fmt_bgra32_linear:
		#ifdef _SKG_GL_WEB // WebGL has no GL_BGRA?
		return GL_RGBA;
		#else
		return GL_BGRA;
		#endif
	case skg_tex_fmt_depth16:
	case skg_tex_fmt_depth32:       return GL_DEPTH_COMPONENT;
	case skg_tex_fmt_depthstencil:  return GL_DEPTH_STENCIL;
	case skg_tex_fmt_r8:
	case skg_tex_fmt_r16:
	case skg_tex_fmt_r32:           return GL_RED;
	default: return 0;
	}
}

///////////////////////////////////////////

uint32_t skg_tex_fmt_to_gl_type(skg_tex_fmt_ format) {
	switch (format) {
	case skg_tex_fmt_rgba32:        return GL_UNSIGNED_BYTE;
	case skg_tex_fmt_rgba32_linear: return GL_UNSIGNED_BYTE;
	case skg_tex_fmt_bgra32:        return GL_UNSIGNED_BYTE;
	case skg_tex_fmt_bgra32_linear: return GL_UNSIGNED_BYTE;
	case skg_tex_fmt_rgb10a2:       return GL_FLOAT;
	case skg_tex_fmt_rg11b10:       return GL_FLOAT;
	case skg_tex_fmt_rgba64u:       return GL_UNSIGNED_SHORT;
	case skg_tex_fmt_rgba64s:       return GL_SHORT;
	case skg_tex_fmt_rgba64f:       return GL_FLOAT;
	case skg_tex_fmt_rgba128:       return GL_FLOAT;
	case skg_tex_fmt_depth16:       return GL_UNSIGNED_SHORT;
	case skg_tex_fmt_depth32:       return GL_FLOAT;
	case skg_tex_fmt_depthstencil:  return GL_UNSIGNED_INT_24_8;
	case skg_tex_fmt_r8:            return GL_UNSIGNED_BYTE;
	case skg_tex_fmt_r16:           return GL_UNSIGNED_SHORT;
	case skg_tex_fmt_r32:           return GL_FLOAT;
	default: return 0;
	}
}

#endif

#ifdef SKG_NULL
///////////////////////////////////////////
// Null Implementation                   //
///////////////////////////////////////////

skg_shader_stage_t skg_shader_stage_create(const void *file_data, size_t shader_size, skg_stage_ type) {
	skg_shader_stage_t result = {};
	result.type = type;

	return result;
}

///////////////////////////////////////////

void skg_shader_stage_destroy(skg_shader_stage_t *shader) {
}

///////////////////////////////////////////

skg_shader_t skg_shader_create_manual(skg_shader_meta_t *meta, skg_shader_stage_t v_shader, skg_shader_stage_t p_shader, skg_shader_stage_t c_shader) {
	skg_shader_t result = {};
	result.meta = meta;
	skg_shader_meta_reference(result.meta);
	return result;
}

#endif
///////////////////////////////////////////
// Common Code                           //
///////////////////////////////////////////

#include <malloc.h>
#include <string.h>
#include <stdio.h>
#include <math.h>
#include <stdarg.h>

#if __ANDROID__
#include <android/asset_manager.h>
#endif

void (*_skg_log)(skg_log_ level, const char *text);
void skg_callback_log(void (*callback)(skg_log_ level, const char *text)) {
	_skg_log = callback;
}
void skg_log(skg_log_ level, const char *text) {
	if (_skg_log) _skg_log(level, text);
}
void skg_logf (skg_log_ level, const char *text, ...) {
	va_list args;
	va_start(args, text);
	size_t length = vsnprintf(nullptr, 0, text, args);
	char*  buffer = (char*)malloc(sizeof(char) * (length + 2));
	vsnprintf(buffer, length + 2, text, args);

	skg_log(level, buffer);
	free(buffer);
	va_end(args);
}

///////////////////////////////////////////

bool (*_skg_read_file)(const char *filename, void **out_data, size_t *out_size);
void skg_callback_file_read(bool (*callback)(const char *filename, void **out_data, size_t *out_size)) {
	_skg_read_file = callback;
}
bool skg_read_file(const char *filename, void **out_data, size_t *out_size) {
	if (_skg_read_file) return _skg_read_file(filename, out_data, out_size);
	FILE *fp;
#if _WIN32
	if (fopen_s(&fp, filename, "rb") != 0 || fp == nullptr) {
		return false;
	}
#else
	fp = fopen(filename, "rb");
	if (fp == nullptr) {
		return false;
	}
#endif

	fseek(fp, 0L, SEEK_END);
	*out_size = ftell(fp);
	rewind(fp);

	*out_data = malloc(*out_size);
	if (*out_data == nullptr) { *out_size = 0; fclose(fp); return false; }
	fread (*out_data, *out_size, 1, fp);
	fclose(fp);

	return true;
}

///////////////////////////////////////////

uint64_t skg_hash(const char *string) {
	uint64_t hash = 14695981039346656037UL;
	while (*string != '\0') {
		hash = (hash ^ *string) * 1099511628211;
		string++;
	}
	return hash;
}

///////////////////////////////////////////

uint32_t skg_mip_count(int32_t width, int32_t height) {
	return (uint32_t)log2f(fminf((float)width, (float)height)) + 1;
}

///////////////////////////////////////////

void skg_mip_dimensions(int32_t width, int32_t height, int32_t mip_level, int32_t *out_width, int32_t *out_height) {
	*out_width  = width  >> mip_level;
	*out_height = height >> mip_level;
}

///////////////////////////////////////////

skg_color32_t skg_col_hsv32(float h, float s, float v, float a) {
	skg_color128_t col = skg_col_hsv128(h,s,v,a);
	return skg_color32_t{
		(uint8_t)(col.r*255),
		(uint8_t)(col.g*255),
		(uint8_t)(col.b*255),
		(uint8_t)(col.a*255)};
}

///////////////////////////////////////////

// Reference from here: http://lolengine.net/blog/2013/07/27/rgb-to-hsv-in-glsl
skg_color128_t skg_col_hsv128(float h, float s, float v, float a) {
	const float K[4] = { 1.0f, 2.0f/3.0f, 1.0f/3.0f, 3.0f };
	float p[3] = {
		fabsf(((h + K[0]) - floorf(h + K[0])) * 6.0f - K[3]),
		fabsf(((h + K[1]) - floorf(h + K[1])) * 6.0f - K[3]),
		fabsf(((h + K[2]) - floorf(h + K[2])) * 6.0f - K[3]) };

	// lerp: a + (b - a) * t
	return skg_color128_t {
		(K[0] + (fmaxf(0,fminf(p[0] - K[0], 1.0f)) - K[0]) * s) * v,
		(K[0] + (fmaxf(0,fminf(p[1] - K[0], 1.0f)) - K[0]) * s) * v,
		(K[0] + (fmaxf(0,fminf(p[2] - K[0], 1.0f)) - K[0]) * s) * v,
		a };
}

///////////////////////////////////////////

skg_color32_t skg_col_hsl32(float h, float c, float l, float a) {
	skg_color128_t col = skg_col_hsl128(h,c,l,a);
	return skg_color32_t{
		(uint8_t)(col.r*255),
		(uint8_t)(col.g*255),
		(uint8_t)(col.b*255),
		(uint8_t)(col.a*255)};
}

///////////////////////////////////////////

skg_color128_t skg_col_hsl128(float h, float s, float l, float a) {
	if (h < 0) h -= floorf(h);
	float r = fabsf(h * 6 - 3) - 1;
	float g = 2 - fabsf(h * 6 - 2);
	float b = 2 - fabsf(h * 6 - 4);
	r = fmaxf(0, fminf(1, r));
	g = fmaxf(0, fminf(1, g));
	b = fmaxf(0, fminf(1, b));

	float C = (1 - fabsf(2 * l - 1)) * s;
	return {
		(r - 0.5f) * C + l,
		(g - 0.5f) * C + l,
		(b - 0.5f) * C + l, a };
}

///////////////////////////////////////////

skg_color32_t skg_col_hcy32(float h, float c, float l, float a) {
	skg_color128_t col = skg_col_hcy128(h,c,l,a);
	return skg_color32_t{
		(uint8_t)(col.r*255),
		(uint8_t)(col.g*255),
		(uint8_t)(col.b*255),
		(uint8_t)(col.a*255)};
}

///////////////////////////////////////////

// Reference from here https://www.chilliant.com/rgb2hsv.html
skg_color128_t skg_col_hcy128(float h, float c, float y, float a) {
	if (h < 0) h -= floorf(h);
	float r = fabsf(h * 6 - 3) - 1;
	float g = 2 - fabsf(h * 6 - 2);
	float b = 2 - fabsf(h * 6 - 4);
	r = fmaxf(0, fminf(1, r));
	g = fmaxf(0, fminf(1, g));
	b = fmaxf(0, fminf(1, b));

	float Z = r*0.299f + g*0.587f + b*0.114f;
	if (y < Z) {
		c *= y / Z;
	} else if (Z < 1) {
		c *= (1 - y) / (1 - Z);
	}
	return skg_color128_t { 
		(r - Z) * c + y,
		(g - Z) * c + y,
		(b - Z) * c + y,
		a };
}

///////////////////////////////////////////

skg_color32_t skg_col_lch32(float h, float c, float l, float a) {
	skg_color128_t col = skg_col_lch128(h,c,l,a);
	return skg_color32_t{
		(uint8_t)(col.r*255),
		(uint8_t)(col.g*255),
		(uint8_t)(col.b*255),
		(uint8_t)(col.a*255)};
}

///////////////////////////////////////////

// Reference from here: https://www.easyrgb.com/en/math.php
skg_color128_t skg_col_lch128(float h, float c, float l, float alpha) {
	const float tau = 6.283185307179586476925286766559f;
	c = c * 200;
	l = l * 100;
	float a = cosf( h*tau ) * c;
	float b = sinf( h*tau ) * c;
	
	float
		y = (l + 16.f) / 116.f,
		x = (a / 500.f) + y,
		z = y - (b / 200.f);

	x = 0.95047f * ((x*x*x > 0.008856f) ? x*x*x : (x - 16/116.f) / 7.787f);
	y = 1.00000f * ((y*y*y > 0.008856f) ? y*y*y : (y - 16/116.f) / 7.787f);
	z = 1.08883f * ((z*z*z > 0.008856f) ? z*z*z : (z - 16/116.f) / 7.787f);

	float r = x *  3.2406f + y * -1.5372f + z * -0.4986f;
	float g = x * -0.9689f + y *  1.8758f + z *  0.0415f;
	      b = x *  0.0557f + y * -0.2040f + z *  1.0570f;

	r = (r > 0.0031308f) ? (1.055f * powf(r, 1/2.4f) - 0.055f) : 12.92f * r;
	g = (g > 0.0031308f) ? (1.055f * powf(g, 1/2.4f) - 0.055f) : 12.92f * g;
	b = (b > 0.0031308f) ? (1.055f * powf(b, 1/2.4f) - 0.055f) : 12.92f * b;

	return skg_color128_t { 
		fmaxf(0, fminf(1, r)),
		fmaxf(0, fminf(1, g)),
		fmaxf(0, fminf(1, b)), alpha };
}

///////////////////////////////////////////

skg_color32_t skg_col_helix32(float h, float c, float l, float a) {
	skg_color128_t col = skg_col_helix128(h,c,l,a);
	return skg_color32_t{
		(uint8_t)(col.r*255),
		(uint8_t)(col.g*255),
		(uint8_t)(col.b*255),
		(uint8_t)(col.a*255)};
}

///////////////////////////////////////////

// Reference here: http://www.mrao.cam.ac.uk/~dag/CUBEHELIX/
skg_color128_t skg_col_helix128(float h, float s, float l, float alpha) {
	const float tau = 6.28318f;
	l = fminf(1,l);
	float angle = tau * (h+(1/3.f));
	float amp   = s * l * (1.f - l); // Helix in some implementations will 
	// divide this by 2.0f and go at half s, but if we clamp rgb at the end, 
	// we can get full s at the cost of a bit of artifacting at high 
	// s+lightness values.

	float a_cos = cosf(angle);
	float a_sin = sinf(angle);
	float r = l + amp * (-0.14861f * a_cos + 1.78277f * a_sin);
	float g = l + amp * (-0.29227f * a_cos - 0.90649f * a_sin);
	float b = l + amp * ( 1.97294f * a_cos);
	r = fmaxf(0,fminf(1, r));
	g = fmaxf(0,fminf(1, g));
	b = fmaxf(0,fminf(1, b));
	return { r, g, b, alpha };
}

///////////////////////////////////////////

skg_color32_t skg_col_jab32(float j, float a, float b, float alpha) {
	skg_color128_t col = skg_col_jab128(j, a, b, alpha);
	return skg_color32_t{ (uint8_t)(col.r*255), (uint8_t)(col.g*255), (uint8_t)(col.b*255), (uint8_t)(col.a*255)};
}

///////////////////////////////////////////

float lms(float t) {
	if (t > 0.) {
		float r = powf(t, 0.007460772656268214f);
		float s = (0.8359375f - r) / (18.6875f*r + -18.8515625f);
		return powf(s, 6.277394636015326f);
	} else {
		return 0.f;
	}
}

float srgb(float c) {
	if (c <= 0.0031308049535603713f) {
		return c * 12.92f;
	} else {
		float c_ = powf(c, 0.41666666666666666f);
		return c_ * 1.055f + -0.055f;
	}
}

// ref : https://thebookofshaders.com/edit.php?log=180722032925
skg_color128_t jchz2srgb(float h, float s, float l, float alpha) {
	float jz = l*0.16717463120366200f + 1.6295499532821566e-11f;
	float cz = s*0.16717463120366200f;
	float hz = h*6.28318530717958647f;

	float iz = jz / (0.56f*jz + 0.44f);
	float az = cz * cosf(hz);
	float bz = cz * sinf(hz);

	float l_ = iz + az* +0.13860504327153930f + bz* +0.058047316156118830f;
	float m_ = iz + az* -0.13860504327153927f + bz* -0.058047316156118904f;
	float s_ = iz + az* -0.09601924202631895f + bz* -0.811891896056039000f;

	      l = lms(l_);
	float m = lms(m_);
	      s = lms(s_);

	float lr = l* +0.0592896375540425100e4f + m* -0.052239474257975140e4f + s* +0.003259644233339027e4f;
	float lg = l* -0.0222329579044572220e4f + m* +0.038215274736946150e4f + s* -0.005703433147128812e4f;
	float lb = l* +0.0006270913830078808e4f + m* -0.007021906556220012e4f + s* +0.016669756032437408e4f;

	lr = fmaxf(0,fminf(1, srgb(lr)));
	lg = fmaxf(0,fminf(1, srgb(lg)));
	lb = fmaxf(0,fminf(1, srgb(lb)));
	return skg_color128_t{lr, lg, lb, alpha };
}

// Reference here: https://observablehq.com/@jrus/jzazbz
float pqi(float x) {
	x = powf(x, .007460772656268214f);
	return x <= 0 ? 0 : powf(
		(0.8359375f - x) / (18.6875f*x - 18.8515625f),
		6.277394636015326f); 
};
skg_color128_t skg_col_jab128(float j, float a, float b, float alpha) {
	// JAB to XYZ
	j = j + 1.6295499532821566e-11f;
	float iz = j / (0.44f + 0.56f * j);
	float l  = pqi(iz + .1386050432715393f*a + .0580473161561187f*b);
	float m  = pqi(iz - .1386050432715393f*a - .0580473161561189f*b);
	float s  = pqi(iz - .0960192420263189f*a - .8118918960560390f*b);

	float r = l* +0.0592896375540425100e4f + m* -0.052239474257975140e4f + s* +0.003259644233339027e4f;
	float g = l* -0.0222329579044572220e4f + m* +0.038215274736946150e4f + s* -0.005703433147128812e4f;
	      b = l* +0.0006270913830078808e4f + m* -0.007021906556220012e4f + s* +0.016669756032437408e4f;

	/*float x = +1.661373055774069e+00f * L - 9.145230923250668e-01f * M + 2.313620767186147e-01f * S;
	float y = -3.250758740427037e-01f * L + 1.571847038366936e+00f * M - 2.182538318672940e-01f * S;
	float z = -9.098281098284756e-02f * L - 3.127282905230740e-01f * M + 1.522766561305260e+00f * S;

	// XYZ to sRGB
	float r = x *  3.2406f + y * -1.5372f + z * -0.4986f;
	float g = x * -0.9689f + y *  1.8758f + z *  0.0415f;
	      b = x *  0.0557f + y * -0.2040f + z *  1.0570f;*/

	// to sRGB
	r = (r > 0.0031308f) ? (1.055f * powf(r, 1/2.4f) - 0.055f) : 12.92f * r;
	g = (g > 0.0031308f) ? (1.055f * powf(g, 1/2.4f) - 0.055f) : 12.92f * g;
	b = (b > 0.0031308f) ? (1.055f * powf(b, 1/2.4f) - 0.055f) : 12.92f * b;

	return skg_color128_t { 
		fmaxf(0, fminf(1, r)),
		fmaxf(0, fminf(1, g)),
		fmaxf(0, fminf(1, b)), alpha };
}

skg_color32_t skg_col_jsl32(float h, float s, float l, float alpha) {
	skg_color128_t col = skg_col_jsl128(h, s, l, alpha);
	return skg_color32_t{ (uint8_t)(col.r*255), (uint8_t)(col.g*255), (uint8_t)(col.b*255), (uint8_t)(col.a*255)};
}
skg_color128_t skg_col_jsl128(float h, float s, float l, float alpha) {
	return jchz2srgb(h, s, l, alpha);/*
	const float tau = 6.28318f;
	h = h * tau - tau/2;
	s = s * 0.16717463120366200f;
	l = l * 0.16717463120366200f;
	return skg_col_jab128(fmaxf(0,l), s * cosf(h), s * sinf(h), alpha);*/
}

///////////////////////////////////////////

skg_color32_t skg_col_lab32(float l, float a, float b, float alpha) {
	skg_color128_t col = skg_col_lab128(l,a,b,alpha);
	return skg_color32_t{
		(uint8_t)(col.r*255),
		(uint8_t)(col.g*255),
		(uint8_t)(col.b*255),
		(uint8_t)(col.a*255)};
}

///////////////////////////////////////////

skg_color128_t skg_col_lab128(float l, float a, float b, float alpha) {
	l = l * 100;
	a = a * 400 - 200;
	b = b * 400 - 200;
	float
		y = (l + 16.f) / 116.f,
		x = (a / 500.f) + y,
		z = y - (b / 200.f);

	x = 0.95047f * ((x * x * x > 0.008856f) ? x * x * x : (x - 16/116.f) / 7.787f);
	y = 1.00000f * ((y * y * y > 0.008856f) ? y * y * y : (y - 16/116.f) / 7.787f);
	z = 1.08883f * ((z * z * z > 0.008856f) ? z * z * z : (z - 16/116.f) / 7.787f);

	float r = x *  3.2406f + y * -1.5372f + z * -0.4986f;
	float g = x * -0.9689f + y *  1.8758f + z *  0.0415f;
	      b = x *  0.0557f + y * -0.2040f + z *  1.0570f;

	r = (r > 0.0031308f) ? (1.055f * powf(r, 1/2.4f) - 0.055f) : 12.92f * r;
	g = (g > 0.0031308f) ? (1.055f * powf(g, 1/2.4f) - 0.055f) : 12.92f * g;
	b = (b > 0.0031308f) ? (1.055f * powf(b, 1/2.4f) - 0.055f) : 12.92f * b;

	return skg_color128_t { 
		fmaxf(0, fminf(1, r)),
		fmaxf(0, fminf(1, g)),
		fmaxf(0, fminf(1, b)), alpha };
}

///////////////////////////////////////////

skg_color128_t skg_col_rgb_to_lab128(skg_color128_t rgb) {
	rgb.r = (rgb.r > 0.04045f) ? powf((rgb.r + 0.055f) / 1.055f, 2.4f) : rgb.r / 12.92f;
	rgb.g = (rgb.g > 0.04045f) ? powf((rgb.g + 0.055f) / 1.055f, 2.4f) : rgb.g / 12.92f;
	rgb.b = (rgb.b > 0.04045f) ? powf((rgb.b + 0.055f) / 1.055f, 2.4f) : rgb.b / 12.92f;

	// D65, Daylight, sRGB, aRGB
	float x = (rgb.r * 0.4124f + rgb.g * 0.3576f + rgb.b * 0.1805f) / 0.95047f;
	float y = (rgb.r * 0.2126f + rgb.g * 0.7152f + rgb.b * 0.0722f) / 1.00000f;
	float z = (rgb.r * 0.0193f + rgb.g * 0.1192f + rgb.b * 0.9505f) / 1.08883f;

	x = (x > 0.008856f) ? powf(x, 1/3.f) : (7.787f * x) + 16/116.f;
	y = (y > 0.008856f) ? powf(y, 1/3.f) : (7.787f * y) + 16/116.f;
	z = (z > 0.008856f) ? powf(z, 1/3.f) : (7.787f * z) + 16/116.f;

	return {
		(1.16f * y) - .16f,
		1.25f * (x - y) + 0.5f,
		0.5f * (y - z) + 0.5f, rgb.a };
}

///////////////////////////////////////////

inline float _skg_to_srgb(float x) {
	return x < 0.0031308f
		? x * 12.92f
		: 1.055f * powf(x, 1 / 2.4f) - 0.055f;
}
skg_color128_t skg_col_to_srgb(skg_color128_t rgb_linear) {
	return {
		_skg_to_srgb(rgb_linear.r),
		_skg_to_srgb(rgb_linear.g),
		_skg_to_srgb(rgb_linear.b),
		rgb_linear.a };
}

///////////////////////////////////////////

inline float _skg_to_linear(float x) {
	return x < 0.04045f
		? x / 12.92f
		: powf((x + 0.055f) / 1.055f, 2.4f);
}
skg_color128_t skg_col_to_linear(skg_color128_t srgb) {
	return {
		_skg_to_linear(srgb.r),
		_skg_to_linear(srgb.g),
		_skg_to_linear(srgb.b),
		srgb.a };
}

///////////////////////////////////////////

bool skg_shader_file_load(const char *file, skg_shader_file_t *out_file) {
	void  *data = nullptr;
	size_t size = 0;

	if (!skg_read_file(file, &data, &size))
		return false;

	bool result = skg_shader_file_load_memory(data, size, out_file);
	free(data);

	return result;
}

///////////////////////////////////////////

bool skg_shader_file_verify(const void *data, size_t size, uint16_t *out_version, char *out_name, size_t out_name_size) {
	const char    *prefix  = "SKSHADER";
	const uint8_t *bytes   = (uint8_t*)data;

	// check the first 5 bytes to see if this is a SKS shader file
	if (size < 10 || memcmp(bytes, prefix, 8) != 0)
		return false;

	// Grab the file version
	if (out_version)
		memcpy(out_version, &bytes[8], sizeof(uint16_t));

	// And grab the name of the shader
	if (out_name != nullptr && out_name_size > 0) {
		memcpy(out_name, &bytes[14], out_name_size < 256 ? out_name_size : 256);
		out_name[out_name_size - 1] = '\0';
	}

	return true;
}

///////////////////////////////////////////

bool skg_shader_file_load_memory(const void *data, size_t size, skg_shader_file_t *out_file) {
	uint16_t file_version = 0;
	if (!skg_shader_file_verify(data, size, &file_version, nullptr, 0) || file_version != 2) {
		return false;
	}
	
	const uint8_t *bytes = (uint8_t*)data;
	size_t at = 10;
	memcpy(&out_file->stage_count, &bytes[at], sizeof(out_file->stage_count)); at += sizeof(out_file->stage_count);
	out_file->stages = (skg_shader_file_stage_t*)malloc(sizeof(skg_shader_file_stage_t) * out_file->stage_count);
	if (out_file->stages == nullptr) { skg_log(skg_log_critical, "Out of memory"); return false; }

	out_file->meta = (skg_shader_meta_t*)malloc(sizeof(skg_shader_meta_t));
	if (out_file->meta == nullptr) { skg_log(skg_log_critical, "Out of memory"); return false; }
	*out_file->meta = {};
	out_file->meta->global_buffer_id = -1;
	skg_shader_meta_reference(out_file->meta);
	memcpy( out_file->meta->name,            &bytes[at], sizeof(out_file->meta->name          )); at += sizeof(out_file->meta->name);
	memcpy(&out_file->meta->buffer_count,    &bytes[at], sizeof(out_file->meta->buffer_count  )); at += sizeof(out_file->meta->buffer_count);
	memcpy(&out_file->meta->resource_count,  &bytes[at], sizeof(out_file->meta->resource_count)); at += sizeof(out_file->meta->resource_count);
	out_file->meta->buffers   = (skg_shader_buffer_t  *)malloc(sizeof(skg_shader_buffer_t  ) * out_file->meta->buffer_count  );
	out_file->meta->resources = (skg_shader_resource_t*)malloc(sizeof(skg_shader_resource_t) * out_file->meta->resource_count);
	if (out_file->meta->buffers == nullptr || out_file->meta->resources == nullptr) { skg_log(skg_log_critical, "Out of memory"); return false; }
	memset(out_file->meta->buffers,   0, sizeof(skg_shader_buffer_t  ) * out_file->meta->buffer_count);
	memset(out_file->meta->resources, 0, sizeof(skg_shader_resource_t) * out_file->meta->resource_count);

	for (uint32_t i = 0; i < out_file->meta->buffer_count; i++) {
		skg_shader_buffer_t *buffer = &out_file->meta->buffers[i];
		memcpy( buffer->name,      &bytes[at], sizeof(buffer->name));      at += sizeof(buffer->name);
		memcpy(&buffer->bind,      &bytes[at], sizeof(buffer->bind));      at += sizeof(buffer->bind);
		memcpy(&buffer->size,      &bytes[at], sizeof(buffer->size));      at += sizeof(buffer->size);
		memcpy(&buffer->var_count, &bytes[at], sizeof(buffer->var_count)); at += sizeof(buffer->var_count);

		uint32_t default_size = 0;
		memcpy(&default_size, &bytes[at], sizeof(buffer->size)); at += sizeof(buffer->size);
		buffer->defaults = nullptr;
		if (default_size != 0) {
			buffer->defaults = malloc(buffer->size);
			memcpy(buffer->defaults, &bytes[at], default_size); at += default_size;
		}
		buffer->vars = (skg_shader_var_t*)malloc(sizeof(skg_shader_var_t) * buffer->var_count);
		if (buffer->vars == nullptr) { skg_log(skg_log_critical, "Out of memory"); return false; }
		memset(buffer->vars, 0, sizeof(skg_shader_var_t) * buffer->var_count);
		buffer->name_hash = skg_hash(buffer->name);

		for (uint32_t t = 0; t < buffer->var_count; t++) {
			skg_shader_var_t *var = &buffer->vars[t];
			memcpy( var->name,       &bytes[at], sizeof(var->name ));      at += sizeof(var->name  );
			memcpy( var->extra,      &bytes[at], sizeof(var->extra));      at += sizeof(var->extra );
			memcpy(&var->offset,     &bytes[at], sizeof(var->offset));     at += sizeof(var->offset);
			memcpy(&var->size,       &bytes[at], sizeof(var->size));       at += sizeof(var->size  );
			memcpy(&var->type,       &bytes[at], sizeof(var->type));       at += sizeof(var->type  );
			memcpy(&var->type_count, &bytes[at], sizeof(var->type_count)); at += sizeof(var->type_count);
			var->name_hash = skg_hash(var->name);
		}

		if (strcmp(buffer->name, "$Global") == 0)
			out_file->meta->global_buffer_id = i;
	}

	for (uint32_t i = 0; i < out_file->meta->resource_count; i++) {
		skg_shader_resource_t *res = &out_file->meta->resources[i];
		memcpy( res->name,  &bytes[at], sizeof(res->name )); at += sizeof(res->name );
		memcpy( res->extra, &bytes[at], sizeof(res->extra)); at += sizeof(res->extra);
		memcpy(&res->bind,  &bytes[at], sizeof(res->bind )); at += sizeof(res->bind );
		res->name_hash = skg_hash(res->name);
	}

	for (uint32_t i = 0; i < out_file->stage_count; i++) {
		skg_shader_file_stage_t *stage = &out_file->stages[i];
		memcpy( &stage->language, &bytes[at], sizeof(stage->language)); at += sizeof(stage->language);
		memcpy( &stage->stage,    &bytes[at], sizeof(stage->stage));    at += sizeof(stage->stage);
		memcpy( &stage->code_size,&bytes[at], sizeof(stage->code_size));at += sizeof(stage->code_size);

		stage->code = 0;
		if (stage->code_size > 0) {
			stage->code = malloc(stage->code_size);
			if (stage->code == nullptr) { skg_log(skg_log_critical, "Out of memory"); return false; }
			memcpy(stage->code, &bytes[at], stage->code_size); at += stage->code_size;
		}
	}

	return true;
}

///////////////////////////////////////////

skg_shader_stage_t skg_shader_file_create_stage(const skg_shader_file_t *file, skg_stage_ stage) {
	skg_shader_lang_ language;
#if defined(SKG_DIRECT3D11) || defined(SKG_DIRECT3D12)
	language = skg_shader_lang_hlsl;
#elif defined(SKG_OPENGL)
	#if   defined(_SKG_GL_WEB)
		language = skg_shader_lang_glsl_web;
	#elif defined(_SKG_GL_ES)
		language = skg_shader_lang_glsl_es;
	#elif defined(_SKG_GL_DESKTOP)
		language = skg_shader_lang_glsl;
	#endif
#elif defined(SKG_VULKAN)
	language = skg_shader_lang_spirv;
#endif

	for (uint32_t i = 0; i < file->stage_count; i++) {
		if (file->stages[i].language == language && file->stages[i].stage == stage)
			return skg_shader_stage_create(file->stages[i].code, file->stages[i].code_size, stage);
	}
	skg_shader_stage_t empty = {};
	return empty;
}

///////////////////////////////////////////

void skg_shader_file_destroy(skg_shader_file_t *file) {
	for (uint32_t i = 0; i < file->stage_count; i++) {
		free(file->stages[i].code);
	}
	free(file->stages);
	skg_shader_meta_release(file->meta);
	*file = {};
}

///////////////////////////////////////////
// skg_shader_meta_t                     //
///////////////////////////////////////////

skg_bind_t skg_shader_meta_get_bind(const skg_shader_meta_t *meta, const char *name) {
	uint64_t hash = skg_hash(name);
	for (uint32_t i = 0; i < meta->buffer_count; i++) {
		if (meta->buffers[i].name_hash == hash)
			return meta->buffers[i].bind;
	}
	for (uint32_t i = 0; i < meta->resource_count; i++) {
		if (meta->resources[i].name_hash == hash)
			return meta->resources[i].bind;
	}
	skg_bind_t empty = {};
	return empty;
}

///////////////////////////////////////////

int32_t skg_shader_meta_get_var_count(const skg_shader_meta_t *meta) {
	return meta->global_buffer_id != -1
		? meta->buffers[meta->global_buffer_id].var_count
		: 0;
}

///////////////////////////////////////////

int32_t skg_shader_meta_get_var_index(const skg_shader_meta_t *meta, const char *name) {
	return skg_shader_meta_get_var_index_h(meta, skg_hash(name));
}

///////////////////////////////////////////

int32_t skg_shader_meta_get_var_index_h(const skg_shader_meta_t *meta, uint64_t name_hash) {
	if (meta->global_buffer_id == -1) return -1;

	skg_shader_buffer_t *buffer = &meta->buffers[meta->global_buffer_id];
	for (uint32_t i = 0; i < buffer->var_count; i++) {
		if (buffer->vars[i].name_hash == name_hash) {
			return i;
		}
	}
	return -1;
}

///////////////////////////////////////////

const skg_shader_var_t *skg_shader_meta_get_var_info(const skg_shader_meta_t *meta, int32_t var_index) {
	if (meta->global_buffer_id == -1 || var_index == -1) return nullptr;

	skg_shader_buffer_t *buffer = &meta->buffers[meta->global_buffer_id];
	return &buffer->vars[var_index];
}

///////////////////////////////////////////

void skg_shader_meta_reference(skg_shader_meta_t *meta) {
	meta->references += 1;
}

///////////////////////////////////////////

void skg_shader_meta_release(skg_shader_meta_t *meta) {
	if (!meta) return;
	meta->references -= 1;
	if (meta->references == 0) {
		for (uint32_t i = 0; i < meta->buffer_count; i++) {
			free(meta->buffers[i].vars);
			free(meta->buffers[i].defaults);
		}
		free(meta->buffers);
		free(meta->resources);
		*meta = {};
	}
}

///////////////////////////////////////////
// skg_shader_t                          //
///////////////////////////////////////////

skg_shader_t skg_shader_create_file(const char *sks_filename) {
	skg_shader_file_t file;
	if (!skg_shader_file_load(sks_filename, &file)) {
		skg_shader_t empty = {};
		return empty;
	}

	skg_shader_stage_t vs     = skg_shader_file_create_stage(&file, skg_stage_vertex);
	skg_shader_stage_t ps     = skg_shader_file_create_stage(&file, skg_stage_pixel);
	skg_shader_stage_t cs     = skg_shader_file_create_stage(&file, skg_stage_compute);
	skg_shader_t       result = skg_shader_create_manual( file.meta, vs, ps, cs );

	skg_shader_stage_destroy(&vs);
	skg_shader_stage_destroy(&ps);
	skg_shader_stage_destroy(&cs);
	skg_shader_file_destroy (&file);

	return result;
}

///////////////////////////////////////////

skg_shader_t skg_shader_create_memory(const void *sks_data, size_t sks_data_size) {
	skg_shader_file_t file;
	if (!skg_shader_file_load_memory(sks_data, sks_data_size, &file)) {
		skg_shader_t empty = {};
		return empty;
	}

	skg_shader_stage_t vs     = skg_shader_file_create_stage(&file, skg_stage_vertex);
	skg_shader_stage_t ps     = skg_shader_file_create_stage(&file, skg_stage_pixel);
	skg_shader_stage_t cs     = skg_shader_file_create_stage(&file, skg_stage_compute);
	skg_shader_t       result = skg_shader_create_manual( file.meta, vs, ps, cs );

	skg_shader_stage_destroy(&vs);
	skg_shader_stage_destroy(&ps);
	skg_shader_stage_destroy(&cs);
	skg_shader_file_destroy (&file);

	return result;
}

///////////////////////////////////////////

skg_bind_t skg_shader_get_bind(const skg_shader_t *shader, const char *name) {
	return skg_shader_meta_get_bind(shader->meta, name);
}

///////////////////////////////////////////

int32_t skg_shader_get_var_count(const skg_shader_t *shader) {
	return skg_shader_meta_get_var_count(shader->meta);
}

///////////////////////////////////////////

int32_t skg_shader_get_var_index(const skg_shader_t *shader, const char *name) {
	return skg_shader_meta_get_var_index_h(shader->meta, skg_hash(name));
}

///////////////////////////////////////////

int32_t skg_shader_get_var_index_h(const skg_shader_t *shader, uint64_t name_hash) {
	return skg_shader_meta_get_var_index_h(shader->meta, name_hash);
}

///////////////////////////////////////////

const skg_shader_var_t *skg_shader_get_var_info(const skg_shader_t *shader, int32_t var_index) {
	return skg_shader_meta_get_var_info(shader->meta, var_index);
}

///////////////////////////////////////////

uint32_t skg_tex_fmt_size(skg_tex_fmt_ format) {
	switch (format) {
	case skg_tex_fmt_rgba32:
	case skg_tex_fmt_rgba32_linear:
	case skg_tex_fmt_bgra32:
	case skg_tex_fmt_bgra32_linear:
	case skg_tex_fmt_rg11b10: 
	case skg_tex_fmt_rgb10a2:       return sizeof(uint8_t )*4;
	case skg_tex_fmt_rgba64u:
	case skg_tex_fmt_rgba64s:
	case skg_tex_fmt_rgba64f:       return sizeof(uint16_t)*4;
	case skg_tex_fmt_rgba128:       return sizeof(uint32_t)*4;
	case skg_tex_fmt_depth16:       return sizeof(uint16_t);
	case skg_tex_fmt_depth32:       return sizeof(uint32_t);
	case skg_tex_fmt_depthstencil:  return sizeof(uint32_t);
	case skg_tex_fmt_r8:            return sizeof(uint8_t );
	case skg_tex_fmt_r16:           return sizeof(uint16_t);
	case skg_tex_fmt_r32:           return sizeof(uint32_t);
	default: return 0;
	}
}
#endif // SKG_IMPL
/*
------------------------------------------------------------------------------
This software is available under 2 licenses -- choose whichever you prefer.
------------------------------------------------------------------------------
ALTERNATIVE A - MIT License
Copyright (c) 2020 Nick Klingensmith
Permission is hereby granted, free of charge, to any person obtaining a copy of
this software and associated documentation files (the "Software"), to deal in
the Software without restriction, including without limitation the rights to
use, copy, modify, merge, publish, distribute, sublicense, and/or sell copies
of the Software, and to permit persons to whom the Software is furnished to do
so, subject to the following conditions:
The above copyright notice and this permission notice shall be included in all
copies or substantial portions of the Software.
THE SOFTWARE IS PROVIDED "AS IS", WITHOUT WARRANTY OF ANY KIND, EXPRESS OR
IMPLIED, INCLUDING BUT NOT LIMITED TO THE WARRANTIES OF MERCHANTABILITY,
FITNESS FOR A PARTICULAR PURPOSE AND NONINFRINGEMENT. IN NO EVENT SHALL THE
AUTHORS OR COPYRIGHT HOLDERS BE LIABLE FOR ANY CLAIM, DAMAGES OR OTHER
LIABILITY, WHETHER IN AN ACTION OF CONTRACT, TORT OR OTHERWISE, ARISING FROM,
OUT OF OR IN CONNECTION WITH THE SOFTWARE OR THE USE OR OTHER DEALINGS IN THE
SOFTWARE.
------------------------------------------------------------------------------
ALTERNATIVE B - Public Domain (www.unlicense.org)
This is free and unencumbered software released into the public domain.
Anyone is free to copy, modify, publish, use, compile, sell, or distribute this
software, either in source code form or as a compiled binary, for any purpose,
commercial or non-commercial, and by any means.
In jurisdictions that recognize copyright laws, the author or authors of this
software dedicate any and all copyright interest in the software to the public
domain. We make this dedication for the benefit of the public at large and to
the detriment of our heirs and successors. We intend this dedication to be an
overt act of relinquishment in perpetuity of all present and future rights to
this software under copyright law.
THE SOFTWARE IS PROVIDED "AS IS", WITHOUT WARRANTY OF ANY KIND, EXPRESS OR
IMPLIED, INCLUDING BUT NOT LIMITED TO THE WARRANTIES OF MERCHANTABILITY,
FITNESS FOR A PARTICULAR PURPOSE AND NONINFRINGEMENT. IN NO EVENT SHALL THE
AUTHORS BE LIABLE FOR ANY CLAIM, DAMAGES OR OTHER LIABILITY, WHETHER IN AN
ACTION OF CONTRACT, TORT OR OTHERWISE, ARISING FROM, OUT OF OR IN CONNECTION
WITH THE SOFTWARE OR THE USE OR OTHER DEALINGS IN THE SOFTWARE.
------------------------------------------------------------------------------
*/<|MERGE_RESOLUTION|>--- conflicted
+++ resolved
@@ -737,13 +737,10 @@
 ID3D11DepthStencilState *d3d_depthstate  = nullptr;
 skg_tex_t               *d3d_active_rendertarget = nullptr;
 char                    *d3d_adapter_name = nullptr;
-<<<<<<< HEAD
-=======
 
 ID3D11DeviceContext     *d3d_deferred    = nullptr;
 HANDLE                   d3d_deferred_mtx= nullptr;
 DWORD                    d3d_main_thread = 0;
->>>>>>> 1e4aef27
 
 ///////////////////////////////////////////
 
@@ -911,10 +908,7 @@
 
 void skg_shutdown() {
 	free(d3d_adapter_name);
-<<<<<<< HEAD
-=======
 	CloseHandle(d3d_deferred_mtx);
->>>>>>> 1e4aef27
 	if (d3d_rasterstate) { d3d_rasterstate->Release(); d3d_rasterstate = nullptr; }
 	if (d3d_depthstate ) { d3d_depthstate ->Release(); d3d_depthstate  = nullptr; }
 	if (d3d_info       ) { d3d_info       ->Release(); d3d_info        = nullptr; }
