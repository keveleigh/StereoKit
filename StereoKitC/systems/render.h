--- conflicted
+++ resolved
@@ -44,14 +44,9 @@
 void          render_blit_to_bound        (material_t material);
 void          render_set_sim_origin       (pose_t pose);
 void          render_set_sim_head         (pose_t pose);
-<<<<<<< HEAD
-void          render_check_viewpoints     ();
-void          render_check_screenshots    ();
-=======
 void          render_draw_queue           (const matrix* views, const matrix* projections, int32_t view_count, render_layer_ filter);
 void          render_check_screenshots    ();
 void          render_check_viewpoints     ();
->>>>>>> 90ceee5b
 
 bool          render_init                 ();
 void          render_step                 ();
