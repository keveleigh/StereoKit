#pragma once

#include "stereokit.h"

#define MATH_PI 3.1415926535898f

namespace sk {

///////////////////////////////////////////

inline int32_t  maxi(int32_t  a, int32_t  b) { return a > b ? a : b; }
inline uint32_t maxi(uint32_t a, uint32_t b) { return a > b ? a : b; }
inline int64_t  maxi(int64_t  a, int64_t  b) { return a > b ? a : b; }
inline uint64_t maxi(uint64_t a, uint64_t b) { return a > b ? a : b; }
inline int32_t  mini(int32_t  a, int32_t  b) { return a < b ? a : b; }
inline uint32_t mini(uint32_t a, uint32_t b) { return a < b ? a : b; }
inline int64_t  mini(int64_t  a, int64_t  b) { return a < b ? a : b; }
inline uint64_t mini(uint64_t a, uint64_t b) { return a < b ? a : b; }

inline float math_lerp    (float a, float b, float t)     { return a + (b - a) * t; }
inline float math_lerp_cl (float a, float b, float t)     { return a + (b - a) * fminf(1,t); }
inline float math_saturate(float x)                       { return fmaxf(0, fminf(1, x)); }
inline float math_clamp   (float x, float min, float max) { return fmaxf(min, fminf(max, x)); }

inline float math_ease_overshoot(float a, float b, float overshoot, float t) { t = 1 - t; return math_lerp(a,b, 1-(t*t * ((overshoot + 1) * t - overshoot))); }
inline float math_ease_hop      (float a, float peak, float t) { return a+(peak-a)*sinf(t*MATH_PI); }
inline float math_ease_smooth   (float a, float b, float t) { t = 1-t; return a + (b-a) * (1-t*t); }

// twist - rotation around the "direction" vector
// swing - rotation around axis that is perpendicular to "direction" vector
void quat_decompose_swing_twist(quat rotation, vec3 direction, quat *out_swing, quat *out_twist);

<<<<<<< HEAD
bool32_t bounds_ray_intersect_dist(bounds_t bounds, ray_t ray, float* out_distance);
vec3     bounds_corner            (bounds_t bounds, int32_t index8);
float    bounds_sdf_manhattan     (bounds_t bounds, vec3 sample_point);

vec3 math_cubemap_corner(int i);
=======
vec3  bounds_corner (const bounds_t &bounds, int32_t index8);
float bounds_sdf    (bounds_t bounds, vec3 point);
vec3  math_cubemap_corner(int i);
>>>>>>> bccafce3

} // namespace sk<|MERGE_RESOLUTION|>--- conflicted
+++ resolved
@@ -30,16 +30,11 @@
 // swing - rotation around axis that is perpendicular to "direction" vector
 void quat_decompose_swing_twist(quat rotation, vec3 direction, quat *out_swing, quat *out_twist);
 
-<<<<<<< HEAD
 bool32_t bounds_ray_intersect_dist(bounds_t bounds, ray_t ray, float* out_distance);
 vec3     bounds_corner            (bounds_t bounds, int32_t index8);
+float    bounds_sdf               (bounds_t bounds, vec3 point);
 float    bounds_sdf_manhattan     (bounds_t bounds, vec3 sample_point);
 
 vec3 math_cubemap_corner(int i);
-=======
-vec3  bounds_corner (const bounds_t &bounds, int32_t index8);
-float bounds_sdf    (bounds_t bounds, vec3 point);
-vec3  math_cubemap_corner(int i);
->>>>>>> bccafce3
 
 } // namespace sk