--- conflicted
+++ resolved
@@ -30,16 +30,11 @@
         add_syslinks("stdc++fs")
     end
     
-<<<<<<< HEAD
     on_install("linux", "windows", function (package)
-        import("package.tools.cmake").install(package, {"-DDYNAMIC_LOADER=OFF"})
-=======
-    on_install("linux", "windows", "android", function (package)
-        import("package.tools.cmake").install(package, {"-DDYNAMIC_LOADER=OFF","-DBUILD_WITH_SYSTEM_JSONCPP=OFF"})
->>>>>>> c2f09f22
+        import("package.tools.cmake").install(package, {"-DDYNAMIC_LOADER=OFF", "-DBUILD_WITH_SYSTEM_JSONCPP=OFF"})
     end)
     on_install("android", function (package)
-        import("package.tools.cmake").install(package, {"-DDYNAMIC_LOADER=ON"})
+        import("package.tools.cmake").install(package, {"-DDYNAMIC_LOADER=ON", "-DBUILD_WITH_SYSTEM_JSONCPP=OFF"})
     end)
 package_end()
 
